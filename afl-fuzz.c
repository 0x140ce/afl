--- conflicted
+++ resolved
@@ -7708,11 +7708,7 @@
 
   doc_path = access(DOC_PATH, F_OK) ? "docs" : DOC_PATH;
 
-<<<<<<< HEAD
-  while ((opt = getopt(argc, argv, "+i:o:f:m:t:T:dnCB:S:M:x:Qs")) > 0)
-=======
   while ((opt = getopt(argc, argv, "+i:o:f:m:t:T:dnCB:S:M:x:QZ:")) > 0)
->>>>>>> 74efa267
 
     switch (opt) {
 
