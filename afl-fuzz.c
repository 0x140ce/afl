/*
   american fuzzy lop - fuzzer code
   --------------------------------

   Written and maintained by Michal Zalewski <lcamtuf@google.com>

   Forkserver design by Jann Horn <jannhorn@googlemail.com>

   Copyright 2013, 2014, 2015 Google Inc. All rights reserved.

   Licensed under the Apache License, Version 2.0 (the "License");
   you may not use this file except in compliance with the License.
   You may obtain a copy of the License at:

     http://www.apache.org/licenses/LICENSE-2.0

   This is the real deal: the program takes an instrumented binary and
   attempts a variety of basic fuzzing tricks, paying close attention to
   how they affect the execution path.

 */

#define AFL_MAIN
#define MESSAGES_TO_STDOUT

#define _GNU_SOURCE
#define _FILE_OFFSET_BITS 64

#include "config.h"
#include "types.h"
#include "debug.h"
#include "alloc-inl.h"
#include "hash.h"

#include <stdio.h>
#include <unistd.h>
#include <stdlib.h>
#include <string.h>
#include <time.h>
#include <errno.h>
#include <signal.h>
#include <dirent.h>
#include <ctype.h>
#include <fcntl.h>
#include <termios.h>
#include <dlfcn.h>

#include <sys/wait.h>
#include <sys/time.h>
#include <sys/shm.h>
#include <sys/stat.h>
#include <sys/types.h>
#include <sys/resource.h>
#include <sys/mman.h>
#include <sys/ioctl.h>
#include <sys/file.h>

#if defined(__APPLE__) || defined(__FreeBSD__) || defined (__OpenBSD__)
#  include <sys/sysctl.h>
#endif /* __APPLE__ || __FreeBSD__ || __OpenBSD__ */


/* Lots of globals, but mostly for the status UI and other things where it
   really makes no sense to haul them around as function parameters. */

static u8 *in_dir,                    /* Input directory with test cases  */
          *out_file,                  /* File to fuzz, if any             */
          *out_dir,                   /* Working & output directory       */
          *sync_dir,                  /* Synchronization directory        */
          *sync_id,                   /* Fuzzer ID                        */
          *use_banner,                /* Display banner                   */
          *in_bitmap,                 /* Input bitmap                     */
          *doc_path,                  /* Path to documentation dir        */
          *target_path,               /* Path to target binary            */
          *orig_cmdline;              /* Original command line            */

static u32 exec_tmout = EXEC_TIMEOUT; /* Configurable exec timeout (ms)   */
static u64 mem_limit = MEM_LIMIT;     /* Memory cap for child (MB)        */

static u32 stats_update_freq = 1;     /* Stats update frequency (execs)   */

static u8  skip_deterministic,        /* Skip deterministic stages?       */
           force_deterministic,       /* Force deterministic stages?      */
           use_splicing,              /* Recombine input files?           */
           dumb_mode,                 /* Run in non-instrumented mode?    */
           score_changed,             /* Scoring for favorites changed?   */
           kill_signal,               /* Signal that killed the child     */
           resuming_fuzz,             /* Resuming an older fuzzing job?   */
           timeout_given,             /* Specific timeout given?          */
           not_on_tty,                /* stdout is not a tty              */
<<<<<<< HEAD
           override_termsize,         /* Assume 80x25 terminal size       */
=======
           term_too_small,            /* terminal dimensions too small    */
>>>>>>> 1a0b74ef
           uses_asan,                 /* Target uses ASAN?                */
           no_forkserver,             /* Disable forkserver?              */
           crash_mode,                /* Crash mode! Yeah!                */
           in_place_resume,           /* Attempt in-place resume?         */
           auto_changed,              /* Auto-generated tokens changed?   */
           no_cpu_meter_red,          /* Feng shui on the status screen   */
           no_var_check,              /* Don't detect variable behavior   */
           bitmap_changed = 1,        /* Time to update bitmap?           */
           qemu_mode,                 /* Running in QEMU mode?            */
           skip_requested,            /* Skip request, via SIGUSR1        */
           run_over10m;               /* Run time over 10 minutes?        */

static s32 out_fd,                    /* Persistent fd for out_file       */
           dev_urandom_fd = -1,       /* Persistent fd for /dev/urandom   */
           dev_null_fd = -1,          /* Persistent fd for /dev/null      */
           fsrv_ctl_fd,               /* Fork server control pipe (write) */
           fsrv_st_fd;                /* Fork server status pipe (read)   */

static s32 forksrv_pid,               /* PID of the fork server           */
           child_pid = -1,            /* PID of the fuzzed program        */
           out_dir_fd = -1;           /* FD of the lock file              */

static u8* trace_bits;                /* SHM with instrumentation bitmap  */

static u8  virgin_bits[MAP_SIZE],     /* Regions yet untouched by fuzzing */
           virgin_hang[MAP_SIZE],     /* Bits we haven't seen in hangs    */
           virgin_crash[MAP_SIZE];    /* Bits we haven't seen in crashes  */

static s32 shm_id;                    /* ID of the SHM region             */

static volatile u8 stop_soon,         /* Ctrl-C pressed?                  */
                   clear_screen = 1,  /* Window resized?                  */
                   child_timed_out;   /* Traced process timed out?        */

static u32 queued_paths,              /* Total number of queued testcases */
           queued_variable,           /* Testcases with variable behavior */
           queued_at_start,           /* Total number of initial inputs   */
           queued_discovered,         /* Items discovered during this run */
           queued_imported,           /* Items imported via -S            */
           queued_favored,            /* Paths deemed favorable           */
           queued_with_cov,           /* Paths with new coverage bytes    */
           pending_not_fuzzed,        /* Queued but not done yet          */
           pending_favored,           /* Pending favored paths            */
           cur_skipped_paths,         /* Abandoned inputs in cur cycle    */
           cur_depth,                 /* Current path depth               */
           max_depth,                 /* Max path depth                   */
           useless_at_start,          /* Number of useless starting paths */
           current_entry,             /* Current queue entry ID           */
           havoc_div = 1;             /* Cycle count divisor for havoc    */

static u64 total_crashes,             /* Total number of crashes          */
           unique_crashes,            /* Crashes with unique signatures   */
           total_hangs,               /* Total number of hangs            */
           unique_hangs,              /* Hangs with unique signatures     */
           total_execs,               /* Total execve() calls             */
           start_time,                /* Unix start time (ms)             */
           last_path_time,            /* Time for most recent path (ms)   */
           last_crash_time,           /* Time for most recent crash (ms)  */
           last_hang_time,            /* Time for most recent hang (ms)   */
           queue_cycle,               /* Queue round counter              */
           cycles_wo_finds,           /* Cycles without any new paths     */
           trim_execs,                /* Execs done to trim input files   */
           bytes_trim_in,             /* Bytes coming into the trimmer    */
           bytes_trim_out,            /* Bytes coming outa the trimmer    */
           blocks_eff_total,          /* Blocks subject to effector maps  */
           blocks_eff_select;         /* Blocks selected as fuzzable      */

static u32 subseq_hangs;              /* Number of hangs in a row         */

static u8 *stage_name = "init",       /* Name of the current fuzz stage   */
          *stage_short,               /* Short stage name                 */
          *syncing_party;             /* Currently syncing with...        */

static s32 stage_cur, stage_max;      /* Stage progression                */
static s32 splicing_with = -1;        /* Splicing with which test case?   */

static u32 syncing_case;              /* Syncing with case #...           */

static s32 stage_cur_byte,            /* Byte offset of current stage op  */
           stage_cur_val;             /* Value used for stage op          */

static u8  stage_val_type;            /* Value type (STAGE_VAL_*)         */

static u64 stage_finds[32],           /* Patterns found per fuzz stage    */
           stage_cycles[32];          /* Execs per fuzz stage             */

static u32 rand_cnt;                  /* Random number counter            */

static u64 total_cal_us,              /* Total calibration time (us)      */
           total_cal_cycles;          /* Total calibration cycles         */

static u64 total_bitmap_size,         /* Total bit count for all bitmaps  */
           total_bitmap_entries;      /* Number of bitmaps counted        */

static u32 cpu_core_count;            /* CPU core count                   */

static FILE* plot_file;               /* Gnuplot output file              */

struct queue_entry {

  u8* fname;                          /* File name for the test case      */
  u32 len;                            /* Input length                     */

  u8  cal_failed,                     /* Calibration failed?              */
      trim_done,                      /* Trimmed?                         */
      was_fuzzed,                     /* Had any fuzzing done yet?        */
      passed_det,                     /* Deterministic stages passed?     */
      has_new_cov,                    /* Triggers new coverage?           */
      var_behavior,                   /* Variable behavior?               */
      favored,                        /* Currently favored?               */
      fs_redundant;                   /* Marked as redundant in the fs?   */

  u32 bitmap_size,                    /* Number of bits set in bitmap     */
      exec_cksum;                     /* Checksum of the execution trace  */

  u64 exec_us,                        /* Execution time (us)              */
      handicap,                       /* Number of queue cycles behind    */
      depth;                          /* Path depth                       */

  u8* trace_mini;                     /* Trace bytes, if kept             */
  u32 tc_ref;                         /* Trace bytes ref count            */

  struct queue_entry *next,           /* Next element, if any             */
                     *next_100;       /* 100 elements ahead               */

};

static struct queue_entry *queue,     /* Fuzzing queue (linked list)      */
                          *queue_cur, /* Current offset within the queue  */
                          *queue_top, /* Top of the list                  */
                          *q_prev100; /* Previous 100 marker              */

static struct queue_entry*
  top_rated[MAP_SIZE];                /* Top entries for bitmap bytes     */

struct extra_data {
  u8* data;                           /* Dictionary token data            */
  u32 len;                            /* Dictionary token length          */
  u32 hit_cnt;                        /* Use count in the corpus          */
};

static struct extra_data* extras;     /* Extra tokens to fuzz with        */
static u32 extras_cnt;                /* Total number of tokens read      */

static struct extra_data* a_extras;   /* Automatically selected extras    */
static u32 a_extras_cnt;              /* Total number of tokens available */

static u8* (*post_handler)(u8* buf, u32* len);

/* Interesting values, as per config.h */

static s8  interesting_8[]  = { INTERESTING_8 };
static s16 interesting_16[] = { INTERESTING_8, INTERESTING_16 };
static s32 interesting_32[] = { INTERESTING_8, INTERESTING_16, INTERESTING_32 };

/* Fuzzing stages */

enum {
  /* 00 */ STAGE_FLIP1,
  /* 01 */ STAGE_FLIP2,
  /* 02 */ STAGE_FLIP4,
  /* 03 */ STAGE_FLIP8,
  /* 04 */ STAGE_FLIP16,
  /* 05 */ STAGE_FLIP32,
  /* 06 */ STAGE_ARITH8,
  /* 07 */ STAGE_ARITH16,
  /* 08 */ STAGE_ARITH32,
  /* 09 */ STAGE_INTEREST8,
  /* 10 */ STAGE_INTEREST16,
  /* 11 */ STAGE_INTEREST32,
  /* 12 */ STAGE_EXTRAS_UO,
  /* 13 */ STAGE_EXTRAS_UI,
  /* 14 */ STAGE_EXTRAS_AO,
  /* 15 */ STAGE_HAVOC,
  /* 16 */ STAGE_SPLICE
};

/* Stage value types */

enum {
  /* 00 */ STAGE_VAL_NONE,
  /* 01 */ STAGE_VAL_LE,
  /* 02 */ STAGE_VAL_BE
};

/* Execution status fault codes */

enum {
  /* 00 */ FAULT_NONE,
  /* 01 */ FAULT_HANG,
  /* 02 */ FAULT_CRASH,
  /* 03 */ FAULT_ERROR,
  /* 04 */ FAULT_NOINST,
  /* 05 */ FAULT_NOBITS
};


/* Get unix time in milliseconds */

static u64 get_cur_time(void) {

  struct timeval tv;
  struct timezone tz;

  gettimeofday(&tv, &tz);

  return (tv.tv_sec * 1000ULL) + (tv.tv_usec / 1000);

}


/* Get unix time in microseconds */

static u64 get_cur_time_us(void) {

  struct timeval tv;
  struct timezone tz;

  gettimeofday(&tv, &tz);

  return (tv.tv_sec * 1000000ULL) + tv.tv_usec;

}


/* Generate a random number (from 0 to limit - 1). This may
   have slight bias. */

static inline u32 UR(u32 limit) {

  if (!rand_cnt--) {

    u32 seed[2];

    ck_read(dev_urandom_fd, &seed, sizeof(seed), "/dev/urandom");

    srandom(seed[0]);
    rand_cnt = (RESEED_RNG / 2) + (seed[1] % RESEED_RNG);

  }

  return random() % limit;

}


#ifndef IGNORE_FINDS

/* Helper function to compare buffers; returns first and last differing offset. We
   use this to find reasonable locations for splicing two files. */

static void locate_diffs(u8* ptr1, u8* ptr2, u32 len, s32* first, s32* last) {

  s32 f_loc = -1;
  s32 l_loc = -1;
  u32 pos;

  for (pos = 0; pos < len; pos++) {

    if (*(ptr1++) != *(ptr2++)) {

      if (f_loc == -1) f_loc = pos;
      l_loc = pos;

    }

  }

  *first = f_loc;
  *last = l_loc;

  return;

}

#endif /* !IGNORE_FINDS */


/* Describe integer. Uses 12 cyclic static buffers for return values. The value
   returned should be five characters or less for all the integers we reasonably
   expect to see. */

static u8* DI(u64 val) {

  static u8 tmp[12][16];
  static u8 cur;

  cur = (cur + 1) % 12;

#define CHK_FORMAT(_divisor, _limit_mult, _fmt, _cast) do { \
    if (val < (_divisor) * (_limit_mult)) { \
      sprintf(tmp[cur], _fmt, ((_cast)val) / (_divisor)); \
      return tmp[cur]; \
    } \
  } while (0)

  /* 0-9999 */
  CHK_FORMAT(1, 10000, "%llu", u64);

  /* 10.0k - 99.9k */
  CHK_FORMAT(1000, 99.95, "%0.01fk", double);

  /* 100k - 999k */
  CHK_FORMAT(1000, 1000, "%lluk", u64);

  /* 1.00M - 9.99M */
  CHK_FORMAT(1000 * 1000, 9.995, "%0.02fM", double);

  /* 10.0M - 99.9M */
  CHK_FORMAT(1000 * 1000, 99.95, "%0.01fM", double);

  /* 100M - 999M */
  CHK_FORMAT(1000 * 1000, 1000, "%lluM", u64);

  /* 1.00G - 9.99G */
  CHK_FORMAT(1000LL * 1000 * 1000, 9.995, "%0.02fG", double);

  /* 10.0G - 99.9G */
  CHK_FORMAT(1000LL * 1000 * 1000, 99.95, "%0.01fG", double);

  /* 100G - 999G */
  CHK_FORMAT(1000LL * 1000 * 1000, 1000, "%lluG", u64);

  /* 1.00T - 9.99G */
  CHK_FORMAT(1000LL * 1000 * 1000 * 1000, 9.995, "%0.02fT", double);

  /* 10.0T - 99.9T */
  CHK_FORMAT(1000LL * 1000 * 1000 * 1000, 99.95, "%0.01fT", double);

  /* 100T+ */
  strcpy(tmp[cur], "infty");
  return tmp[cur];

}


/* Describe float. Similar to the above, except with a single 
   static buffer. */

static u8* DF(double val) {

  static u8 tmp[16];

  if (val < 99.995) {
    sprintf(tmp, "%0.02f", val);
    return tmp;
  }

  if (val < 999.95) {
    sprintf(tmp, "%0.01f", val);
    return tmp;
  }

  return DI((u64)val);

}


/* Describe integer as memory size. */

static u8* DMS(u64 val) {

  static u8 tmp[12][16];
  static u8 cur;

  cur = (cur + 1) % 12;

  /* 0-9999 */
  CHK_FORMAT(1, 10000, "%llu B", u64);

  /* 10.0k - 99.9k */
  CHK_FORMAT(1024, 99.95, "%0.01f kB", double);

  /* 100k - 999k */
  CHK_FORMAT(1024, 1000, "%llu kB", u64);

  /* 1.00M - 9.99M */
  CHK_FORMAT(1024 * 1024, 9.995, "%0.02f MB", double);

  /* 10.0M - 99.9M */
  CHK_FORMAT(1024 * 1024, 99.95, "%0.01f MB", double);

  /* 100M - 999M */
  CHK_FORMAT(1024 * 1024, 1000, "%llu MB", u64);

  /* 1.00G - 9.99G */
  CHK_FORMAT(1024LL * 1024 * 1024, 9.995, "%0.02f GB", double);

  /* 10.0G - 99.9G */
  CHK_FORMAT(1024LL * 1024 * 1024, 99.95, "%0.01f GB", double);

  /* 100G - 999G */
  CHK_FORMAT(1024LL * 1024 * 1024, 1000, "%llu GB", u64);

  /* 1.00T - 9.99G */
  CHK_FORMAT(1024LL * 1024 * 1024 * 1024, 9.995, "%0.02f TB", double);

  /* 10.0T - 99.9T */
  CHK_FORMAT(1024LL * 1024 * 1024 * 1024, 99.95, "%0.01f TB", double);

#undef CHK_FORMAT

  /* 100T+ */
  strcpy(tmp[cur], "infty");
  return tmp[cur];

}


/* Describe time delta. Returns one static buffer, 34 chars of less. */

static u8* DTD(u64 cur_ms, u64 event_ms) {

  static u8 tmp[64];
  u64 delta;
  s32 t_d, t_h, t_m, t_s;

  if (!event_ms) return "none seen yet";

  delta = cur_ms - event_ms;

  t_d = delta / 1000 / 60 / 60 / 24;
  t_h = (delta / 1000 / 60 / 60) % 24;
  t_m = (delta / 1000 / 60) % 60;
  t_s = (delta / 1000) % 60;

  sprintf(tmp, "%s days, %u hrs, %u min, %u sec", DI(t_d), t_h, t_m, t_s);
  return tmp;

}


/* Mark deterministic checks as done for a particular queue entry. We use the
   .state file to avoid repeating deterministic fuzzing when resuming aborted
   scans. */

static void mark_as_det_done(struct queue_entry* q) {

  u8* fn = strrchr(q->fname, '/');
  s32 fd;

  fn = alloc_printf("%s/queue/.state/deterministic_done/%s", out_dir, fn + 1);

  fd = open(fn, O_WRONLY | O_CREAT | O_EXCL, 0600);
  if (fd < 0) PFATAL("Unable to create '%s'", fn);
  close(fd);

  ck_free(fn);

  q->passed_det = 1;

}


/* Mark as variable. Create symlinks if possible to make it easier to examine
   the files. */

static void mark_as_variable(struct queue_entry* q) {

  u8 *fn = strrchr(q->fname, '/') + 1, *ldest;

  ldest = alloc_printf("../../%s", fn);
  fn = alloc_printf("%s/queue/.state/variable_behavior/%s", out_dir, fn);

  if (symlink(ldest, fn)) {

    s32 fd = open(fn, O_WRONLY | O_CREAT | O_EXCL, 0600);
    if (fd < 0) PFATAL("Unable to create '%s'", fn);
    close(fd);

  }

  ck_free(ldest);
  ck_free(fn);

  q->var_behavior = 1;

}


/* Mark / unmark as redundant (edge-only). This is not used for restoring state,
   but may be useful for post-processing datasets. */

static void mark_as_redundant(struct queue_entry* q, u8 state) {

  u8* fn;
  s32 fd;

  if (state == q->fs_redundant) return;

  q->fs_redundant = state;

  fn = strrchr(q->fname, '/');
  fn = alloc_printf("%s/queue/.state/redundant_edges/%s", out_dir, fn + 1);

  if (state) {

    fd = open(fn, O_WRONLY | O_CREAT | O_EXCL, 0600);
    if (fd < 0) PFATAL("Unable to create '%s'", fn);
    close(fd);

  } else {

    if (unlink(fn)) PFATAL("Unable to remove '%s'", fn);

  }

  ck_free(fn);

}


/* Append new test case to the queue. */

static void add_to_queue(u8* fname, u32 len, u8 passed_det) {

  struct queue_entry* q = ck_alloc(sizeof(struct queue_entry));

  q->fname        = fname;
  q->len          = len;
  q->depth        = cur_depth + 1;
  q->passed_det   = passed_det;

  if (q->depth > max_depth) max_depth = q->depth;

  if (queue_top) {

    queue_top->next = q;
    queue_top = q;

  } else q_prev100 = queue = queue_top = q;

  queued_paths++;
  pending_not_fuzzed++;

  if (!(queued_paths % 100)) {

    q_prev100->next_100 = q;
    q_prev100 = q;

  }

  last_path_time = get_cur_time();

}


/* Destroy the entire queue. */

static void destroy_queue(void) {

  struct queue_entry *q = queue, *n;

  while (q) {

    n = q->next;
    ck_free(q->fname);
    ck_free(q->trace_mini);
    ck_free(q);
    q = n;

  }

}


/* Write bitmap to file. The bitmap is useful mostly for the secret
   -B option, to focus a separate fuzzing session on a particular
   interesting input without rediscovering all the others. */

static void write_bitmap(void) {

  u8* fname;
  s32 fd;

  if (!bitmap_changed) return;
  bitmap_changed = 0;

  fname = alloc_printf("%s/fuzz_bitmap", out_dir);
  fd = open(fname, O_WRONLY | O_CREAT | O_TRUNC, 0600);

  if (fd < 0) PFATAL("Unable to open '%s'", fname);

  ck_write(fd, virgin_bits, MAP_SIZE, fname);

  close(fd);
  ck_free(fname);

}


/* Read bitmap from file. This is for the -B option again. */

static void read_bitmap(u8* fname) {

  s32 fd = open(fname, O_RDONLY);

  if (fd < 0) PFATAL("Unable to open '%s'", fname);

  ck_read(fd, virgin_bits, MAP_SIZE, fname);

  close(fd);

}


/* Check if the current execution path brings anything new to the table.
   Update virgin bits to reflect the finds. Returns 1 if the only change is
   the hit-count for a particular tuple; 2 if there are new tuples seen. 
   Updates the map, so subsequent calls will always return 0.

   This function is called after every exec() on a fairly large buffer, so
   it needs to be fast. We do this in 32-bit and 64-bit flavors. */

#define FFL(_b) (0xffULL << ((_b) << 3))
#define FF(_b)  (0xff << ((_b) << 3))

static inline u8 has_new_bits(u8* virgin_map) {

#ifdef __x86_64__

  u64* current = (u64*)trace_bits;
  u64* virgin  = (u64*)virgin_map;

  u32  i = (MAP_SIZE >> 3);

#else

  u32* current = (u32*)trace_bits;
  u32* virgin  = (u32*)virgin_map;

  u32  i = (MAP_SIZE >> 2);

#endif /* ^__x86_64__ */

  u8   ret = 0;

  while (i--) {

#ifdef __x86_64__

    u64 cur = *current;
    u64 vir = *virgin;

#else

    u32 cur = *current;
    u32 vir = *virgin;

#endif /* ^__x86_64__ */

    /* Optimize for *current == ~*virgin, since this will almost always be the
       case. */

    if (cur & vir) {

      if (ret < 2) {

        /* This trace did not have any new bytes yet; see if there's any
           current[] byte that is non-zero when virgin[] is 0xff. */

#ifdef __x86_64__

        if (((cur & FFL(0)) && (vir & FFL(0)) == FFL(0)) ||
            ((cur & FFL(1)) && (vir & FFL(1)) == FFL(1)) ||
            ((cur & FFL(2)) && (vir & FFL(2)) == FFL(2)) ||
            ((cur & FFL(3)) && (vir & FFL(3)) == FFL(3)) ||
            ((cur & FFL(4)) && (vir & FFL(4)) == FFL(4)) ||
            ((cur & FFL(5)) && (vir & FFL(5)) == FFL(5)) ||
            ((cur & FFL(6)) && (vir & FFL(6)) == FFL(6)) ||
            ((cur & FFL(7)) && (vir & FFL(7)) == FFL(7))) ret = 2;
        else ret = 1;

#else

        if (((cur & FF(0)) && (vir & FF(0)) == FF(0)) ||
            ((cur & FF(1)) && (vir & FF(1)) == FF(1)) ||
            ((cur & FF(2)) && (vir & FF(2)) == FF(2)) ||
            ((cur & FF(3)) && (vir & FF(3)) == FF(3))) ret = 2;
        else ret = 1;

#endif /* ^__x86_64__ */

      }

      *virgin = vir & ~cur;

    }

    current++;
    virgin++;

  }

  if (ret && virgin_map == virgin_bits) bitmap_changed = 1;

  return ret;

}


/* Count the number of bits set in the provided bitmap. Used for the status
   screen several times every second, does not have to be fast. */

static u32 count_bits(u8* mem) {

  u32* ptr = (u32*)mem;
  u32  i   = (MAP_SIZE >> 2);
  u32  ret = 0;

  while (i--) {

    u32 v = *(ptr++);

    /* This gets called on the inverse, virgin bitmap; optimize for sparse
       data. */

    if (v == 0xffffffff) {
      ret += 32;
      continue;
    }

    v -= ((v >> 1) & 0x55555555);
    v = (v & 0x33333333) + ((v >> 2) & 0x33333333);
    ret += (((v + (v >> 4)) & 0xF0F0F0F) * 0x01010101) >> 24;

  }

  return ret;

}


/* Count the number of bytes set in the bitmap. Called fairly sporadically,
   mostly to update the status screen or calibrate and examine confirmed
   new paths. */

static u32 count_bytes(u8* mem) {

  u32* ptr = (u32*)mem;
  u32  i   = (MAP_SIZE >> 2);
  u32  ret = 0;

  while (i--) {

    u32 v = *(ptr++);

    if (!v) continue;
    if (v & FF(0)) ret++;
    if (v & FF(1)) ret++;
    if (v & FF(2)) ret++;
    if (v & FF(3)) ret++;

  }

  return ret;

}


/* Count the number of non-255 bytes set in the bitmap. Used strictly for the
   status screen, several calls per second or so. */

static u32 count_non_255_bytes(u8* mem) {

  u32* ptr = (u32*)mem;
  u32  i   = (MAP_SIZE >> 2);
  u32  ret = 0;

  while (i--) {

    u32 v = *(ptr++);

    /* This is called on the virgin bitmap, so optimize for the most likely
       case. */

    if (v == 0xffffffff) continue;
    if ((v & FF(0)) != FF(0)) ret++;
    if ((v & FF(1)) != FF(1)) ret++;
    if ((v & FF(2)) != FF(2)) ret++;
    if ((v & FF(3)) != FF(3)) ret++;

  }

  return ret;

}


/* Destructively simplify trace by eliminating hit count information
   and replacing it with 0x80 or 0x01 depending on whether the tuple
   is hit or not. Called on every new crash or hang, should be
   reasonably fast. */

#define AREP4(_sym)   (_sym), (_sym), (_sym), (_sym)
#define AREP8(_sym)   AREP4(_sym), AREP4(_sym)
#define AREP16(_sym)  AREP8(_sym), AREP8(_sym)
#define AREP32(_sym)  AREP16(_sym), AREP16(_sym)
#define AREP64(_sym)  AREP32(_sym), AREP32(_sym)
#define AREP128(_sym) AREP64(_sym), AREP64(_sym)

static u8 simplify_lookup[256] = { 
  /*    4 */ 1, 128, 128, 128,
  /*   +4 */ AREP4(128),
  /*   +8 */ AREP8(128),
  /*  +16 */ AREP16(128),
  /*  +32 */ AREP32(128),
  /*  +64 */ AREP64(128),
  /* +128 */ AREP128(128)
};

#ifdef __x86_64__

static void simplify_trace(u64* mem) {

  u32 i = MAP_SIZE >> 3;

  while (i--) {

    /* Optimize for sparse bitmaps. */

    if (*mem) {

      u8* mem8 = (u8*)mem;

      mem8[0] = simplify_lookup[mem8[0]];
      mem8[1] = simplify_lookup[mem8[1]];
      mem8[2] = simplify_lookup[mem8[2]];
      mem8[3] = simplify_lookup[mem8[3]];
      mem8[4] = simplify_lookup[mem8[4]];
      mem8[5] = simplify_lookup[mem8[5]];
      mem8[6] = simplify_lookup[mem8[6]];
      mem8[7] = simplify_lookup[mem8[7]];

    } else *mem = 0x0101010101010101ULL;

    mem++;

  }

}

#else

static void simplify_trace(u32* mem) {

  u32 i = MAP_SIZE >> 2;

  while (i--) {

    /* Optimize for sparse bitmaps. */

    if (*mem) {

      u8* mem8 = (u8*)mem;

      mem8[0] = simplify_lookup[mem8[0]];
      mem8[1] = simplify_lookup[mem8[1]];
      mem8[2] = simplify_lookup[mem8[2]];
      mem8[3] = simplify_lookup[mem8[3]];

    } else *mem = 0x01010101;

    mem++;
  }

}

#endif /* ^__x86_64__ */


/* Destructively classify execution counts in a trace. This is used as a
   preprocessing step for any newly acquired traces. Called on every exec,
   must be fast. */

static u8 count_class_lookup[256] = {

  /* 0 - 3:       4 */ 0, 1, 2, 4,
  /* 4 - 7:      +4 */ AREP4(8),
  /* 8 - 15:     +8 */ AREP8(16),
  /* 16 - 31:   +16 */ AREP16(32),
  /* 32 - 127:  +96 */ AREP64(64), AREP32(64),
  /* 128+:     +128 */ AREP128(128)

};

#ifdef __x86_64__

static inline void classify_counts(u64* mem) {

  u32 i = MAP_SIZE >> 3;

  while (i--) {

    /* Optimize for sparse bitmaps. */

    if (*mem) {

      u8* mem8 = (u8*)mem;

      mem8[0] = count_class_lookup[mem8[0]];
      mem8[1] = count_class_lookup[mem8[1]];
      mem8[2] = count_class_lookup[mem8[2]];
      mem8[3] = count_class_lookup[mem8[3]];
      mem8[4] = count_class_lookup[mem8[4]];
      mem8[5] = count_class_lookup[mem8[5]];
      mem8[6] = count_class_lookup[mem8[6]];
      mem8[7] = count_class_lookup[mem8[7]];

    }

    mem++;

  }

}

#else

static inline void classify_counts(u32* mem) {

  u32 i = MAP_SIZE >> 2;

  while (i--) {

    /* Optimize for sparse bitmaps. */

    if (*mem) {

      u8* mem8 = (u8*)mem;

      mem8[0] = count_class_lookup[mem8[0]];
      mem8[1] = count_class_lookup[mem8[1]];
      mem8[2] = count_class_lookup[mem8[2]];
      mem8[3] = count_class_lookup[mem8[3]];

    }

    mem++;

  }

}

#endif /* ^__x86_64__ */


/* Get rid of shared memory (atexit handler). */

static void remove_shm(void) {

  shmctl(shm_id, IPC_RMID, NULL);

}


/* Compact trace bytes into a smaller bitmap. We effectively just drop the
   count information here. This is called only sporadically, for some
   new paths. */

static void minimize_bits(u8* dst, u8* src) {

  u32 i = 0;

  while (i < MAP_SIZE) {

    if (*(src++)) dst[i >> 3] |= 1 << (i & 7);
    i++;

  }

}


/* When we bump into a new path, we call this to see if the path appears
   more "favorable" than any of the existing ones. The purpose of the
   "favorables" is to have a minimal set of paths that trigger all the bits
   seen in the bitmap so far, and focus on fuzzing them at the expense of
   the rest.

   The first step of the process is to maintain a list of top_rated[] entries
   for every byte in the bitmap. We win that slot if there is no previous
   contender, or if the contender has a more favorable speed x size factor. */

static void update_bitmap_score(struct queue_entry* q) {

  u32 i;
  u64 fav_factor = q->exec_us * q->len;

  /* For every byte set in trace_bits[], see if there is a previous winner,
     and how it compares to us. */

  for (i = 0; i < MAP_SIZE; i++)

    if (trace_bits[i]) {

       if (top_rated[i]) {

         /* Faster-executing or smaller test cases are favored. */

         if (fav_factor > top_rated[i]->exec_us * top_rated[i]->len) continue;

         /* Looks like we're going to win. Decrease ref count for the
            previous winner, discard its trace_bits[] if necessary. */

         if (!--top_rated[i]->tc_ref) {
           ck_free(top_rated[i]->trace_mini);
           top_rated[i]->trace_mini = 0;
         }

       }

       /* Insert ourselves as the new winner. */

       top_rated[i] = q;
       q->tc_ref++;

       if (!q->trace_mini) {
         q->trace_mini = ck_alloc(MAP_SIZE >> 3);
         minimize_bits(q->trace_mini, trace_bits);
       }

       score_changed = 1;

     }

}


/* The second part of the mechanism discussed above is a routine that
   goes over top_rated[] entries, and then sequentially grabs winners for
   previously-unseen bytes (temp_v) and marks them as favored, at least
   until the next run. The favored entries are given more air time during
   all fuzzing steps. */

static void cull_queue(void) {

  struct queue_entry* q;
  static u8 temp_v[MAP_SIZE >> 3];
  u32 i;

  if (dumb_mode || !score_changed) return;

  score_changed = 0;

  memset(temp_v, 255, MAP_SIZE >> 3);

  queued_favored  = 0;
  pending_favored = 0;

  q = queue;

  while (q) {
    q->favored = 0;
    q = q->next;
  }

  /* Let's see if anything in the bitmap isn't captured in temp_v.
     If yes, and if it has a top_rated[] contender, let's use it. */

  for (i = 0; i < MAP_SIZE; i++)
    if (top_rated[i] && (temp_v[i >> 3] & (1 << (i & 7)))) {

      u32 j = MAP_SIZE >> 3;

      /* Remove all bits belonging to the current entry from temp_v. */

      while (j--) 
        if (top_rated[i]->trace_mini[j])
          temp_v[j] &= ~top_rated[i]->trace_mini[j];

      top_rated[i]->favored = 1;
      queued_favored++;

      if (!top_rated[i]->was_fuzzed) pending_favored++;

    }

  q = queue;

  while (q) {
    mark_as_redundant(q, !q->favored);
    q = q->next;
  }

}


/* Configure shared memory and virgin_bits. This is called at startup. */

static void setup_shm(void) {

  u8* shm_str;

  if (!in_bitmap) memset(virgin_bits, 255, MAP_SIZE);

  memset(virgin_hang, 255, MAP_SIZE);
  memset(virgin_crash, 255, MAP_SIZE);

  shm_id = shmget(IPC_PRIVATE, MAP_SIZE, IPC_CREAT | IPC_EXCL | 0600);

  if (shm_id < 0) PFATAL("shmget() failed");

  atexit(remove_shm);

  shm_str = alloc_printf("%d", shm_id);

  /* If somebody is asking us to fuzz instrumented binaries in dumb mode,
     we don't want them to detect instrumentation, since we won't be sending
     fork server commands. This should be replaced with better auto-detection
     later on, perhaps? */

  if (dumb_mode != 1)
    setenv(SHM_ENV_VAR, shm_str, 1);

  ck_free(shm_str);

  trace_bits = shmat(shm_id, NULL, 0);
  
  if (!trace_bits) PFATAL("shmat() failed");

}


/* Load postprocessor, if available. */

static void setup_post(void) {

  void* dh;
  u8* fn = getenv("AFL_POST_LIBRARY");
  u32 tlen = 6;

  if (!fn) return;

  ACTF("Loading postprocessor from '%s'...", fn);

  dh = dlopen(fn, RTLD_NOW);
  if (!dh) FATAL("%s", dlerror());

  post_handler = dlsym(dh, "afl_postprocess");
  if (!post_handler) FATAL("Symbol 'afl_postprocess' not found.");

  /* Do a quick test. It's better to segfault now than later =) */

  post_handler("hello", &tlen);

  OKF("Postprocessor installed successfully.");

}


/* Read all testcases from the input directory, then queue them for testing.
   Called at startup. */

static void read_testcases(void) {

  struct dirent **nl;
  s32 nl_cnt;
  u32 i;
  u8* fn;

  /* Auto-detect non-in-place resumption attempts. */

  fn = alloc_printf("%s/queue", in_dir);
  if (!access(fn, F_OK)) in_dir = fn; else ck_free(fn);

  ACTF("Scanning '%s'...", in_dir);

  /* We use scandir() + alphasort() rather than readdir() because otherwise,
     the ordering  of test cases would vary somewhat randomly and would be
     difficult to control. */

  nl_cnt = scandir(in_dir, &nl, NULL, alphasort);

  if (nl_cnt < 0) {

    if (errno == ENOENT || errno == ENOTDIR)

      SAYF("\n" cLRD "[-] " cRST
           "The input directory does not seem to be valid - try again. The fuzzer needs\n"
           "    one or more test case to start with - ideally, a small file under 1 kB\n"
           "    or so. The cases must be stored as regular files directly in the input\n"
           "    directory.\n");

    PFATAL("Unable to open '%s'", in_dir);

  }

  for (i = 0; i < nl_cnt; i++) {

    struct stat st;

    u8* fn = alloc_printf("%s/%s", in_dir, nl[i]->d_name);
    u8* dfn = alloc_printf("%s/.state/deterministic_done/%s", in_dir, nl[i]->d_name);

    u8  passed_det = 0;

    free(nl[i]); /* not tracked */
 
    if (lstat(fn, &st) || access(fn, R_OK))
      PFATAL("Unable to access '%s'", fn);

    /* This also takes care of . and .. */

    if (!S_ISREG(st.st_mode) || !st.st_size || strstr(fn, "/README.txt")) {

      ck_free(fn);
      ck_free(dfn);
      continue;

    }

    if (st.st_size > MAX_FILE) 
      FATAL("Test case '%s' is too big (%s, limit is %s)", fn,
            DMS(st.st_size), DMS(MAX_FILE));

    /* Check for metadata that indicates that deterministic fuzzing
       is complete for this entry. We don't want to repeat deterministic
       fuzzing when resuming aborted scans, because it would be pointless
       and probably very time-consuming. */

    if (!access(dfn, F_OK)) passed_det = 1;
    ck_free(dfn);

    add_to_queue(fn, st.st_size, passed_det);

  }

  free(nl); /* not tracked */

  if (!queued_paths) {

    SAYF("\n" cLRD "[-] " cRST
         "Looks like there are no valid test cases in the input directory! The fuzzer\n"
         "    needs one or more test case to start with - ideally, a small file under\n"
         "    1 kB or so. The cases must be stored as regular files directly in the\n"
         "    input directory.\n");

    FATAL("No usable test cases in '%s'", in_dir);

  }

  last_path_time = 0;
  queued_at_start = queued_paths;

}


/* Helper function for load_extras. */

static int compare_extras_len(const void* p1, const void* p2) {
  struct extra_data *e1 = (struct extra_data*)p1,
                    *e2 = (struct extra_data*)p2;

  return e1->len - e2->len;
}

static int compare_extras_use_d(const void* p1, const void* p2) {
  struct extra_data *e1 = (struct extra_data*)p1,
                    *e2 = (struct extra_data*)p2;

  return e2->hit_cnt - e1->hit_cnt;
}


/* Read extras from a file, sort by size. */

static void load_extras_file(u8* fname, u32* min_len, u32* max_len,
                             u32 dict_level) {

  FILE* f;
  u8  buf[MAX_LINE];
  u8  *lptr;
  u32 cur_line = 0;

  f = fopen(fname, "r");

  if (!f) PFATAL("Unable to open '%s'", fname);

  while ((lptr = fgets(buf, MAX_LINE, f))) {

    u8 *rptr, *wptr;
    u32 klen = 0;

    cur_line++;

    /* Trim on left and right. */

    while (isspace(*lptr)) lptr++;

    rptr = lptr + strlen(lptr) - 1;
    while (rptr >= lptr && isspace(*rptr)) rptr--;
    rptr++;
    *rptr = 0;

    /* Skip empty lines and comments. */

    if (!*lptr || *lptr == '#') continue;

    /* All other lines must end with '"', which we can consume. */

    rptr--;

    if (rptr < lptr || *rptr != '"')
      FATAL("Malformed name=\"value\" pair in line %u.", cur_line);

    *rptr = 0;

    /* Skip alphanumerics and dashes (label). */

    while (isalnum(*lptr) || *lptr == '_') lptr++;

    /* If @number follows, parse that. */

    if (*lptr == '@') {

      lptr++;
      if (atoi(lptr) > dict_level) continue;
      while (isdigit(*lptr)) lptr++;

    }

    /* Skip whitespace and = signs. */

    while (isspace(*lptr) || *lptr == '=') lptr++;

    /* Consume opening '"'. */

    if (*lptr != '"')
      FATAL("Malformed name=\"keyword\" pair in line %u.", cur_line);

    lptr++;

    if (!*lptr) FATAL("Empty keyword in line %u.", cur_line);

    /* Okay, let's allocate memory and copy data between "...", handling
       \xNN escaping, \\, and \". */

    extras = ck_realloc_block(extras, (extras_cnt + 1) *
               sizeof(struct extra_data));

    wptr = extras[extras_cnt].data = ck_alloc(rptr - lptr);

    while (*lptr) {

      char* hexdigits = "0123456789abcdef";

      switch (*lptr) {

        case 1 ... 31:
        case 128 ... 255:
          FATAL("Non-printable characters in line %u.", cur_line);

        case '\\':

          lptr++;

          if (*lptr == '\\' || *lptr == '"') {
            *(wptr++) = *(lptr++);
            klen++;
            break;
          }

          if (*lptr != 'x' || !isxdigit(lptr[1]) || !isxdigit(lptr[2]))
            FATAL("Invalid escaping (not \\xNN) in line %u.", cur_line);

          *(wptr++) =
            ((strchr(hexdigits, tolower(lptr[1])) - hexdigits) << 4) |
            (strchr(hexdigits, tolower(lptr[2])) - hexdigits);

          lptr += 3;
          klen++;

          break;

        default:

          *(wptr++) = *(lptr++);
          klen++;

      }

    }

    extras[extras_cnt].len = klen;

    if (extras[extras_cnt].len > MAX_DICT_FILE)
      FATAL("Keyword too big in line %u (%s, limit is %s)", cur_line,
            DMS(klen), DMS(MAX_DICT_FILE));

    if (*min_len > klen) *min_len = klen;
    if (*max_len < klen) *max_len = klen;

    extras_cnt++;

  }

  fclose(f);

}


/* Read extras from the extras directory and sort them by size. */

static void load_extras(u8* dir) {

  DIR* d;
  struct dirent* de;
  u32 min_len = MAX_DICT_FILE, max_len = 0, dict_level = 0;
  u8* x;

  /* If the name ends with @, extract level and continue. */

  if ((x = strchr(dir, '@'))) {

    *x = 0;
    dict_level = atoi(x + 1);

  }

  ACTF("Loading extra dictionary from '%s' (level %u)...", dir, dict_level);

  d = opendir(dir);

  if (!d) {

    if (errno == ENOTDIR) {
      load_extras_file(dir, &min_len, &max_len, dict_level);
      goto check_and_sort;
    }

    PFATAL("Unable to open '%s'", dir);

  }

  if (x) FATAL("Dictinary levels not supported for directories.");

  while ((de = readdir(d))) {

    struct stat st;
    u8* fn = alloc_printf("%s/%s", dir, de->d_name);
    s32 fd;

    if (lstat(fn, &st) || access(fn, R_OK))
      PFATAL("Unable to access '%s'", fn);

    /* This also takes care of . and .. */
    if (!S_ISREG(st.st_mode) || !st.st_size) {

      ck_free(fn);
      continue;

    }

    if (st.st_size > MAX_DICT_FILE)
      FATAL("Extra '%s' is too big (%s, limit is %s)", fn,
            DMS(st.st_size), DMS(MAX_DICT_FILE));

    if (min_len > st.st_size) min_len = st.st_size;
    if (max_len < st.st_size) max_len = st.st_size;

    extras = ck_realloc_block(extras, (extras_cnt + 1) *
               sizeof(struct extra_data));

    extras[extras_cnt].data = ck_alloc(st.st_size);
    extras[extras_cnt].len  = st.st_size;

    fd = open(fn, O_RDONLY);

    if (fd < 0) PFATAL("Unable to open '%s'", fn);

    ck_read(fd, extras[extras_cnt].data, st.st_size, fn);

    close(fd);
    ck_free(fn);

    extras_cnt++;

  }

  closedir(d);

check_and_sort:

  if (!extras_cnt) FATAL("No usable files in '%s'", dir);

  qsort(extras, extras_cnt, sizeof(struct extra_data), compare_extras_len);

  OKF("Loaded %u extra tokens, size range %s to %s.", extras_cnt,
      DMS(min_len), DMS(max_len));

  if (max_len > 32)
    WARNF("Some tokens are relatively large (%s) - consider trimming.",
          DMS(max_len));

  if (extras_cnt > MAX_DET_EXTRAS)
    WARNF("More than %u tokens - will use them probabilistically.",
          MAX_DET_EXTRAS);

}




/* Helper function for maybe_add_auto() */

static inline u8 memcmp_nocase(u8* m1, u8* m2, u32 len) {

  while (len--) if (tolower(*(m1++)) ^ tolower(*(m2++))) return 1;
  return 0;

}


/* Maybe add automatic extra. */

static void maybe_add_auto(u8* mem, u32 len) {

  u32 i;

  /* Allow users to specify that they don't want auto dictionaries. */

  if (!MAX_AUTO_EXTRAS || !USE_AUTO_EXTRAS) return;

  /* Skip runs of identical bytes. */

  for (i = 1; i < len; i++)
    if (mem[0] ^ mem[i]) break;

  if (i == len) return;

  /* Reject builtin interesting values. */

  if (len == 2) {

    i = sizeof(interesting_16) >> 1;

    while (i--) 
      if (*((u16*)mem) == interesting_16[i] ||
          *((u16*)mem) == SWAP16(interesting_16[i])) return;

  }

  if (len == 4) {

    i = sizeof(interesting_32) >> 2;

    while (i--) 
      if (*((u32*)mem) == interesting_32[i] ||
          *((u32*)mem) == SWAP32(interesting_32[i])) return;

  }

  /* Reject anything that matches existing extras. Do a case-insensitive
     match. We optimize by exploiting the fact that extras[] are sorted
     by size. */

  for (i = 0; i < extras_cnt; i++)
    if (extras[i].len >= len) break;

  for (; i < extras_cnt && extras[i].len == len; i++)
    if (!memcmp_nocase(extras[i].data, mem, len)) return;

  /* Last but not least, check a_extras[] for matches. There are no
     guarantees of a particular sort order. */

  auto_changed = 1;

  for (i = 0; i < a_extras_cnt; i++) {

    if (a_extras[i].len == len && !memcmp_nocase(a_extras[i].data, mem, len)) {

      a_extras[i].hit_cnt++;
      goto sort_a_extras;

    }

  }

  /* At this point, looks like we're dealing with a new entry. So, let's
     append it if we have room. Otherwise, let's randomly evict some other
     entry from the bottom half of the list. */

  if (a_extras_cnt < MAX_AUTO_EXTRAS) {

    a_extras = ck_realloc_block(a_extras, (a_extras_cnt + 1) *
                                sizeof(struct extra_data));

    a_extras[a_extras_cnt].data = ck_memdup(mem, len);
    a_extras[a_extras_cnt].len  = len;
    a_extras_cnt++;

  } else {

    i = MAX_AUTO_EXTRAS / 2 +
        UR((MAX_AUTO_EXTRAS + 1) / 2);

    ck_free(a_extras[i].data);

    a_extras[i].data    = ck_memdup(mem, len);
    a_extras[i].len     = len;
    a_extras[i].hit_cnt = 0;

  }

sort_a_extras:

  /* First, sort all auto extras by use count, descending order. */

  qsort(a_extras, a_extras_cnt, sizeof(struct extra_data),
        compare_extras_use_d);

  /* Then, sort the top USE_AUTO_EXTRAS entries by size. */

  qsort(a_extras, MIN(USE_AUTO_EXTRAS, a_extras_cnt),
        sizeof(struct extra_data), compare_extras_len);

}


/* Save automatically generated extras. */

static void save_auto(void) {

  u32 i;

  if (!auto_changed) return;
  auto_changed = 0;

  for (i = 0; i < MIN(USE_AUTO_EXTRAS, a_extras_cnt); i++) {

    u8* fn = alloc_printf("%s/queue/.state/auto_extras/auto_%06u", out_dir, i);
    s32 fd;

    fd = open(fn, O_WRONLY | O_CREAT | O_TRUNC, 0600);

    if (fd < 0) PFATAL("Unable to create '%s'", fn);

    ck_write(fd, a_extras[i].data, a_extras[i].len, fn);

    close(fd);
    ck_free(fn);

  }

}


/* Load automatically generated extras. */

static void load_auto(void) {

  u32 i;

  for (i = 0; i < USE_AUTO_EXTRAS; i++) {

    u8  tmp[MAX_AUTO_EXTRA + 1];
    u8* fn = alloc_printf("%s/.state/auto_extras/auto_%06u", in_dir, i);
    s32 fd, len;

    fd = open(fn, O_RDONLY, 0600);

    if (fd < 0) {

      if (errno != ENOENT) PFATAL("Unable to open '%s'", fn);
      ck_free(fn);
      break;

    }

    /* We read one byte more to cheaply detect tokens that are too
       long (and skip them). */

    len = read(fd, tmp, MAX_AUTO_EXTRA + 1);

    if (len < 0) PFATAL("Unable to read from '%s'", fn);

    if (len >= MIN_AUTO_EXTRA && len <= MAX_AUTO_EXTRA)
      maybe_add_auto(tmp, len);

    close(fd);
    ck_free(fn);

  }

  if (i) OKF("Loaded %u auto-discovered dictionary tokens.", i);
  else OKF("No auto-generated dictionary tokens to reuse.");

}


/* Destroy extras. */

static void destroy_extras(void) {

  u32 i;

  for (i = 0; i < extras_cnt; i++) 
    ck_free(extras[i].data);

  ck_free(extras);

  for (i = 0; i < a_extras_cnt; i++) 
    ck_free(a_extras[i].data);

  ck_free(a_extras);

}


/* Spin up fork server (instrumented mode only). The idea is explained here:

   http://lcamtuf.blogspot.com/2014/10/fuzzing-binaries-without-execve.html

   In essence, the instrumentation allows us to skip execve(), and just keep
   cloning a stopped child. So, we just execute once, and then send commands
   through a pipe. The other part of this logic is in afl-as.h. */

static void init_forkserver(char** argv) {

  static struct itimerval it;
  int st_pipe[2], ctl_pipe[2];
  int status;
  s32 rlen;

  ACTF("Spinning up the fork server...");

  if (pipe(st_pipe) || pipe(ctl_pipe)) PFATAL("pipe() failed");

  forksrv_pid = fork();

  if (forksrv_pid < 0) PFATAL("fork() failed");

  if (!forksrv_pid) {

    struct rlimit r;

    /* Umpf. On OpenBSD, the default fd limit for root users is set to
       soft 128. Let's try to fix that... */

    if (!getrlimit(RLIMIT_NOFILE, &r) && r.rlim_cur < FORKSRV_FD + 2) {

      r.rlim_cur = FORKSRV_FD + 2;
      setrlimit(RLIMIT_NOFILE, &r); /* Ignore errors */

    }

    if (mem_limit) {

      r.rlim_max = r.rlim_cur = ((rlim_t)mem_limit) << 20;

#ifdef RLIMIT_AS

      setrlimit(RLIMIT_AS, &r); /* Ignore errors */

#else

      /* This takes care of OpenBSD, which doesn't have RLIMIT_AS, but
         according to reliable sources, RLIMIT_DATA covers anonymous
         maps - so we should be getting good protection against OOM bugs. */

      setrlimit(RLIMIT_DATA, &r); /* Ignore errors */

#endif /* ^RLIMIT_AS */


    }

    /* Dumping cores is slow and can lead to anomalies if SIGKILL is delivered
       before the dump is complete. */

    r.rlim_max = r.rlim_cur = 0;

    setrlimit(RLIMIT_CORE, &r); /* Ignore errors */

    /* Isolate the process and configure standard descriptors. If out_file is
       specified, stdin is /dev/null; otherwise, out_fd is cloned instead. */

    setsid();

    if (!getenv("AFL_DEBUG_CHILD_OUTPUT")) {
    	dup2(dev_null_fd, 1);
    	dup2(dev_null_fd, 2);
    }

    if (out_file) {

      dup2(dev_null_fd, 0);

    } else {

      dup2(out_fd, 0);
      close(out_fd);

    }

    /* Set up control and status pipes, close the unneeded original fds. */

    if (dup2(ctl_pipe[0], FORKSRV_FD) < 0) PFATAL("dup2() failed");
    if (dup2(st_pipe[1], FORKSRV_FD + 1) < 0) PFATAL("dup2() failed");

    close(ctl_pipe[0]);
    close(ctl_pipe[1]);
    close(st_pipe[0]);
    close(st_pipe[1]);

    close(out_dir_fd);
    close(dev_null_fd);
    close(dev_urandom_fd);
    close(fileno(plot_file));

    /* This should improve performance a bit, since it stops the linker from
       doing extra work post-fork(). */

    if (!getenv("LD_BIND_LAZY")) setenv("LD_BIND_NOW", "1", 0);

    /* Set sane defaults for ASAN if nothing else specified. */

    setenv("ASAN_OPTIONS", "abort_on_error=1:"
                           "detect_leaks=0:"
                           "allocator_may_return_null=1", 0);

    /* MSAN is tricky, because it doesn't support abort_on_error=1 at this
       point. So, we do this in a very hacky way. */

    setenv("MSAN_OPTIONS", "exit_code=" STRINGIFY(MSAN_ERROR) ":"
                           "msan_track_origins=0", 0);

    execv(target_path, argv);

    /* Use a distinctive bitmap signature to tell the parent about execv()
       falling through. */

    *(u32*)trace_bits = EXEC_FAIL_SIG;
    exit(0);

  }

  /* Close the unneeded endpoints. */

  close(ctl_pipe[0]);
  close(st_pipe[1]);

  fsrv_ctl_fd = ctl_pipe[1];
  fsrv_st_fd  = st_pipe[0];

  /* Wait for the fork server to come up, but don't wait too long. */

  it.it_value.tv_sec = ((exec_tmout * FORK_WAIT_MULT) / 1000);
  it.it_value.tv_usec = ((exec_tmout * FORK_WAIT_MULT) % 1000) * 1000;

  setitimer(ITIMER_REAL, &it, NULL);

  rlen = read(fsrv_st_fd, &status, 4);

  it.it_value.tv_sec = 0;
  it.it_value.tv_usec = 0;

  setitimer(ITIMER_REAL, &it, NULL);

  /* If we have a four-byte "hello" message from the server, we're all set.
     Otherwise, try to figure out what went wrong. */

  if (rlen == 4) {
    OKF("All right - fork server is up.");
    return;
  }

  if (child_timed_out)
    FATAL("Timeout while initializing fork server (adjusting -t may help)");

  if (waitpid(forksrv_pid, &status, 0) <= 0)
    PFATAL("waitpid() failed");

  if (WIFSIGNALED(status)) {

    if (mem_limit && mem_limit < 500 && uses_asan) {

      SAYF("\n" cLRD "[-] " cRST
           "Whoops, the target binary crashed suddenly, before receiving any input\n"
           "    from the fuzzer! Since it seems to be built with ASAN and you have a\n"
           "    restrictive memory limit configured, this is expected; please read\n"
           "    %s/notes_for_asan.txt for help.\n", doc_path);

    } else if (!mem_limit) {

      SAYF("\n" cLRD "[-] " cRST
           "Whoops, the target binary crashed suddenly, before receiving any input\n"
           "    from the fuzzer! There are several probable explanations:\n\n"

           "    - The binary is just buggy and explodes entirely on its own. If so, you\n"
           "      need to fix the underlying problem or find a better replacement.\n\n"

#ifdef __APPLE__

           "    - On MacOS X, the semantics of fork() syscalls are non-standard and may\n"
           "      break afl-fuzz performance optimizations when running platform-specific\n"
           "      targets. To fix this, set AFL_NO_FORKSRV=1 in the environment.\n\n"

#endif /* __APPLE__ */

           "    - Less likely, there is a horrible bug in the fuzzer. If other options\n"
           "      fail, poke <lcamtuf@coredump.cx> for troubleshooting tips.\n");

    } else {

      SAYF("\n" cLRD "[-] " cRST
           "Whoops, the target binary crashed suddenly, before receiving any input\n"
           "    from the fuzzer! There are several probable explanations:\n\n"

           "    - The current memory limit (%s) is too restrictive, causing the\n"
           "      target to hit an OOM condition in the dynamic linker. Try bumping up\n"
           "      the limit with the -m setting in the command line. A simple way confirm\n"
           "      this diagnosis would be:\n\n"

#ifdef RLIMIT_AS
           "      ( ulimit -Sv $[%llu << 10]; /path/to/fuzzed_app )\n\n"
#else
           "      ( ulimit -Sd $[%llu << 10]; /path/to/fuzzed_app )\n\n"
#endif /* ^RLIMIT_AS */

           "      Tip: you can use http://jwilk.net/software/recidivm to quickly\n"
           "      estimate the required amount of virtual memory for the binary.\n\n"

           "    - The binary is just buggy and explodes entirely on its own. If so, you\n"
           "      need to fix the underlying problem or find a better replacement.\n\n"

#ifdef __APPLE__

           "    - On MacOS X, the semantics of fork() syscalls are non-standard and may\n"
           "      break afl-fuzz performance optimizations when running platform-specific\n"
           "      targets. To fix this, set AFL_NO_FORKSRV=1 in the environment.\n\n"

#endif /* __APPLE__ */

           "    - Less likely, there is a horrible bug in the fuzzer. If other options\n"
           "      fail, poke <lcamtuf@coredump.cx> for troubleshooting tips.\n",
           DMS(mem_limit << 20), mem_limit - 1);

    }

    FATAL("Fork server crashed with signal %d", WTERMSIG(status));

  }

  if (*(u32*)trace_bits == EXEC_FAIL_SIG)
    FATAL("Unable to execute target application ('%s')", argv[0]);

  if (mem_limit && mem_limit < 500 && uses_asan) {

    SAYF("\n" cLRD "[-] " cRST
           "Hmm, looks like the target binary terminated before we could complete a\n"
           "    handshake with the injected code. Since it seems to be built with ASAN and\n"
           "    you have a restrictive memory limit configured, this is expected; please\n"
           "    read %s/notes_for_asan.txt for help.\n", doc_path);

  } else if (!mem_limit) {

    SAYF("\n" cLRD "[-] " cRST
         "Hmm, looks like the target binary terminated before we could complete a\n"
         "    handshake with the injected code. Perhaps there is a horrible bug in the\n"
         "    fuzzer. Poke <lcamtuf@coredump.cx> for troubleshooting tips.\n");

  } else {

    SAYF("\n" cLRD "[-] " cRST
         "Hmm, looks like the target binary terminated before we could complete a\n"
         "    handshake with the injected code. There are %s probable explanations:\n\n"

         "%s"
         "    - The current memory limit (%s) is too restrictive, causing an OOM\n"
         "      fault in the dynamic linker. This can be fixed with the -m option. A\n"
         "      simple way to confirm the diagnosis may be:\n\n"

#ifdef RLIMIT_AS
         "      ( ulimit -Sv $[%llu << 10]; /path/to/fuzzed_app )\n\n"
#else
         "      ( ulimit -Sd $[%llu << 10]; /path/to/fuzzed_app )\n\n"
#endif /* ^RLIMIT_AS */

         "      Tip: you can use http://jwilk.net/software/recidivm to quickly\n"
         "      estimate the required amount of virtual memory for the binary.\n\n"

         "    - Less likely, there is a horrible bug in the fuzzer. If other options\n"
         "      fail, poke <lcamtuf@coredump.cx> for troubleshooting tips.\n",
         getenv("AFL_DEFER_FORKSRV") ? "three" : "two",
         getenv("AFL_DEFER_FORKSRV") ?
         "    - You are using AFL_DEFER_FORKSRV, but __afl_manual_init() is never\n"
         "      reached before the program terminates.\n\n" : "",
         DMS(mem_limit << 20), mem_limit - 1);

  }

  FATAL("Fork server handshake failed");

}


/* Execute target application, monitoring for timeouts. Return status
   information. The called program will update trace_bits[]. */

static u8 run_target(char** argv) {

  static struct itimerval it;
  static u32 prev_timed_out = 0;

  int status = 0;
  u32 tb4;

  child_timed_out = 0;

  /* After this memset, trace_bits[] are effectively volatile, so we
     must prevent any earlier operations from venturing into that
     territory. */

  memset(trace_bits, 0, MAP_SIZE);
  MEM_BARRIER();

  /* If we're running in "dumb" mode, we can't rely on the fork server
     logic compiled into the target program, so we will just keep calling
     execve(). There is a bit of code duplication between here and 
     init_forkserver(), but c'est la vie. */

  if (dumb_mode == 1 || no_forkserver) {

    child_pid = fork();

    if (child_pid < 0) PFATAL("fork() failed");

    if (!child_pid) {

      struct rlimit r;

      if (mem_limit) {

        r.rlim_max = r.rlim_cur = ((rlim_t)mem_limit) << 20;

#ifdef RLIMIT_AS

        setrlimit(RLIMIT_AS, &r); /* Ignore errors */

#else

        setrlimit(RLIMIT_DATA, &r); /* Ignore errors */

#endif /* ^RLIMIT_AS */

      }

      r.rlim_max = r.rlim_cur = 0;

      setrlimit(RLIMIT_CORE, &r); /* Ignore errors */

      /* Isolate the process and configure standard descriptors. If out_file is
         specified, stdin is /dev/null; otherwise, out_fd is cloned instead. */

      setsid();

      dup2(dev_null_fd, 1);
      dup2(dev_null_fd, 2);

      if (out_file) {

        dup2(dev_null_fd, 0);

      } else {

        dup2(out_fd, 0);
        close(out_fd);

      }

      /* On Linux, would be faster to use O_CLOEXEC. Maybe TODO. */

      close(dev_null_fd);
      close(out_dir_fd);
      close(dev_urandom_fd);
      close(fileno(plot_file));

      /* Set sane defaults for ASAN if nothing else specified. */

      setenv("ASAN_OPTIONS", "abort_on_error=1:"
                             "detect_leaks=0:"
                             "allocator_may_return_null=1", 0);

      setenv("MSAN_OPTIONS", "exit_code=" STRINGIFY(MSAN_ERROR) ":"
                             "msan_track_origins=0", 0);

      execv(target_path, argv);

      /* Use a distinctive bitmap value to tell the parent about execv()
         falling through. */

      *(u32*)trace_bits = EXEC_FAIL_SIG;
      exit(0);

    }

  } else {

    s32 res;

    /* In non-dumb mode, we have the fork server up and running, so simply
       tell it to have at it, and then read back PID. */

    if ((res = write(fsrv_ctl_fd, &prev_timed_out, 4)) != 4) {

      if (stop_soon) return 0;
      RPFATAL(res, "Unable to request new process from fork server (OOM?)");

    }

    if ((res = read(fsrv_st_fd, &child_pid, 4)) != 4) {

      if (stop_soon) return 0;
      RPFATAL(res, "Unable to request new process from fork server (OOM?)");

    }

    if (child_pid <= 0) FATAL("Fork server is misbehaving (OOM?)");

  }

  /* Configure timeout, as requested by user, then wait for child to terminate. */

  it.it_value.tv_sec = (exec_tmout / 1000);
  it.it_value.tv_usec = (exec_tmout % 1000) * 1000;

  setitimer(ITIMER_REAL, &it, NULL);

  /* The SIGALRM handler simply kills the child_pid and sets child_timed_out. */

  if (dumb_mode == 1 || no_forkserver) {

    if (waitpid(child_pid, &status, 0) <= 0) PFATAL("waitpid() failed");

  } else {

    s32 res;

    if ((res = read(fsrv_st_fd, &status, 4)) != 4) {

      if (stop_soon) return 0;
      RPFATAL(res, "Unable to communicate with fork server");

    }

  }

  child_pid = 0;
  it.it_value.tv_sec = 0;
  it.it_value.tv_usec = 0;

  setitimer(ITIMER_REAL, &it, NULL);

  total_execs++;

  /* Any subsequent operations on trace_bits must not be moved by the
     compiler below this point. Past this location, trace_bits[] behave
     very normally and do not have to be treated as volatile. */

  MEM_BARRIER();

  tb4 = *(u32*)trace_bits;

#ifdef __x86_64__
  classify_counts((u64*)trace_bits);
#else
  classify_counts((u32*)trace_bits);
#endif /* ^__x86_64__ */

  prev_timed_out = child_timed_out;

  /* Report outcome to caller. */

  if (child_timed_out) return FAULT_HANG;

  if (WIFSIGNALED(status) && !stop_soon) {
    kill_signal = WTERMSIG(status);
    return FAULT_CRASH;
  }

  /* A somewhat nasty hack for MSAN, which doesn't support abort_on_error and
     must use a special exit code. */

  if (uses_asan && WEXITSTATUS(status) == MSAN_ERROR) {
    kill_signal = 0;
    return FAULT_CRASH;
  }

  if ((dumb_mode == 1 || no_forkserver) && tb4 == EXEC_FAIL_SIG)
    return FAULT_ERROR;

  return FAULT_NONE;

}


/* Write modified data to file for testing. If out_file is set, the old file
   is unlinked and a new one is created. Otherwise, out_fd is rewound and
   truncated. */

static void write_to_testcase(void* mem, u32 len) {

  s32 fd = out_fd;

  if (out_file) {

    unlink(out_file); /* Ignore errors. */

    fd = open(out_file, O_WRONLY | O_CREAT | O_EXCL, 0600);

    if (fd < 0) PFATAL("Unable to create '%s'", out_file);

  } else lseek(fd, 0, SEEK_SET);

  ck_write(fd, mem, len, out_file);

  if (!out_file) {

    if (ftruncate(fd, len)) PFATAL("ftruncate() failed");
    lseek(fd, 0, SEEK_SET);

  } else close(fd);

}


/* The same, but with an adjustable gap. Used for trimming. */

static void write_with_gap(void* mem, u32 len, u32 skip_at, u32 skip_len) {

  s32 fd = out_fd;
  u32 tail_len = len - skip_at - skip_len;

  if (out_file) {

    unlink(out_file); /* Ignore errors. */

    fd = open(out_file, O_WRONLY | O_CREAT | O_EXCL, 0600);

    if (fd < 0) PFATAL("Unable to create '%s'", out_file);

  } else lseek(fd, 0, SEEK_SET);

  if (skip_at) ck_write(fd, mem, skip_at, out_file);

  if (tail_len) ck_write(fd, mem + skip_at + skip_len, tail_len, out_file);

  if (!out_file) {

    if (ftruncate(fd, len - skip_len)) PFATAL("ftruncate() failed");
    lseek(fd, 0, SEEK_SET);

  } else close(fd);

}


static void show_stats(void);

/* Calibrate a new test case. This is done when processing the input directory
   to warn about flaky or otherwise problematic test cases early on; and when
   new paths are discovered to detect variable behavior and so on. */

static u8 calibrate_case(char** argv, struct queue_entry* q, u8* use_mem,
                         u32 handicap, u8 from_queue) {

  u8  fault = 0, new_bits = 0, var_detected = 0, first_run = (q->exec_cksum == 0);
  u64 start_us, stop_us;

  s32 old_sc = stage_cur, old_sm = stage_max, old_tmout = exec_tmout;
  u8* old_sn = stage_name;

  /* Be a bit more generous about timeouts when resuming sessions, or when
     trying to calibrate already-added finds. This helps avoid trouble due
     to intermittent latency. */

  if (!from_queue || resuming_fuzz)
    exec_tmout = MAX(exec_tmout + CAL_TMOUT_ADD,
                     exec_tmout * CAL_TMOUT_PERC / 100);

  q->cal_failed++;

  stage_name = "calibration";
  stage_max  = no_var_check ? CAL_CYCLES_NO_VAR : CAL_CYCLES;

  /* Make sure the forkserver is up before we do anything, and let's not
     count its spin-up time toward binary calibration. */

  if (dumb_mode != 1 && !no_forkserver && !forksrv_pid)
    init_forkserver(argv);

  start_us = get_cur_time_us();

  for (stage_cur = 0; stage_cur < stage_max; stage_cur++) {

    u32 cksum;

    if (!first_run && !(stage_cur % stats_update_freq)) show_stats();

    write_to_testcase(use_mem, q->len);

    fault = run_target(argv);

    /* stop_soon is set by the handler for Ctrl+C. When it's pressed,
       we want to bail out quickly. */

    if (stop_soon || fault != crash_mode) goto abort_calibration;

    if (!dumb_mode && !stage_cur && !count_bytes(trace_bits)) {
      fault = FAULT_NOINST;
      goto abort_calibration;
    }

    cksum = hash32(trace_bits, MAP_SIZE, HASH_CONST);

    if (q->exec_cksum != cksum) {

      u8 hnb = has_new_bits(virgin_bits);
      if (hnb > new_bits) new_bits = hnb;

      if (!no_var_check && q->exec_cksum) {

        var_detected = 1;
        stage_max    = CAL_CYCLES_LONG;

      } else q->exec_cksum = cksum;

    }

  }

  stop_us = get_cur_time_us();

  total_cal_us     += stop_us - start_us;
  total_cal_cycles += stage_max;

  /* OK, let's collect some stats about the performance of this test case.
     This is used for fuzzing air time calculations in calculate_score(). */

  q->exec_us     = (stop_us - start_us) / stage_max;
  q->bitmap_size = count_bytes(trace_bits);
  q->handicap    = handicap;
  q->cal_failed  = 0;

  total_bitmap_size += q->bitmap_size;
  total_bitmap_entries++;

  update_bitmap_score(q);

  /* If this case didn't result in new output from the instrumentation, tell
     parent. This is a non-critical problem, but something to warn the user
     about. */

  if (!dumb_mode && first_run && !fault && !new_bits) fault = FAULT_NOBITS;

abort_calibration:

  if (new_bits == 2 && !q->has_new_cov) {
    q->has_new_cov = 1;
    queued_with_cov++;
  }

  /* Mark variable paths. */

  if (var_detected && !q->var_behavior) {
    mark_as_variable(q);
    queued_variable++;
  }

  stage_name = old_sn;
  stage_cur  = old_sc;
  stage_max  = old_sm;
  exec_tmout = old_tmout;

  if (!first_run) show_stats();

  return fault;

}


/* Examine map coverage. Called once, for first test case. */

static void check_map_coverage(void) {

  u32 i;

  if (count_bytes(trace_bits) < 100) return;

  for (i = (1 << (MAP_SIZE_POW2 - 1)); i < MAP_SIZE; i++)
    if (trace_bits[i]) return;

  WARNF("Recompile binary with newer version of afl to improve coverage!");

}


/* Perform dry run of all test cases to confirm that the app is working as
   expected. This is done only for the initial inputs, and only once. */

static void perform_dry_run(char** argv) {

  struct queue_entry* q = queue;
  u32 cal_failures = 0;
  u8* skip_crashes = getenv("AFL_SKIP_CRASHES");

  while (q) {

    u8* use_mem;
    u8  res;
    s32 fd;

    u8* fn = strrchr(q->fname, '/') + 1;

    ACTF("Attempting dry run with '%s'...", fn);

    fd = open(q->fname, O_RDONLY);
    if (fd < 0) PFATAL("Unable to open '%s'", q->fname);

    use_mem = ck_alloc_nozero(q->len);

    if (read(fd, use_mem, q->len) != q->len)
      FATAL("Short read from '%s'", q->fname);

    close(fd);

    res = calibrate_case(argv, q, use_mem, 0, 1);
    ck_free(use_mem);

    if (stop_soon) return;

    if (res == crash_mode || res == FAULT_NOBITS)
      SAYF(cGRA "    len = %u, map size = %u, exec speed = %llu us\n" cRST, 
           q->len, q->bitmap_size, q->exec_us);

    switch (res) {

      case FAULT_NONE:

        if (q == queue) check_map_coverage();

        if (crash_mode) FATAL("Test case '%s' does *NOT* crash", fn);

        break;

      case FAULT_HANG:

        if (timeout_given) {

          /* The -t nn+ syntax in the command line sets timeout_given to '2' and
             instructs afl-fuzz to tolerate but skip queue entries that time
             out. */

          if (timeout_given > 1) {
            WARNF("Test case results in a hang (skipping)");
            q->cal_failed = CAL_CHANCES;
            cal_failures++;
            break;
          }

          SAYF("\n" cLRD "[-] " cRST
               "The program took more than %u ms to process one of the initial test cases.\n"
               "    Usually, the right thing to do is to relax the -t option - or to delete it\n"
               "    altogether and allow the fuzzer to auto-calibrate. That said, if you know\n"
               "    what you are doing and want to simply skip the unruly test cases, append\n"
               "    '+' at the end of the value passed to -t ('-t %u+').\n", exec_tmout,
               exec_tmout);

          FATAL("Test case '%s' results in a hang", fn);

        } else {

          SAYF("\n" cLRD "[-] " cRST
               "The program took more than %u ms to process one of the initial test cases.\n"
               "    This is bad news; raising the limit with the -t option is possible, but\n"
               "    will probably make the fuzzing process extremely slow.\n\n"

               "    If this test case is just a fluke, the other option is to just avoid it\n"
               "    altogether, and find one that is less of a CPU hog.\n", exec_tmout);

          FATAL("Test case '%s' results in a hang", fn);

        }

      case FAULT_CRASH:  

        if (crash_mode) break;

        if (skip_crashes) {
          WARNF("Test case results in a crash (skipping)");
          q->cal_failed = CAL_CHANCES;
          cal_failures++;
          break;
        }

        if (mem_limit) {

          SAYF("\n" cLRD "[-] " cRST
               "Oops, the program crashed with one of the test cases provided. There are\n"
               "    several possible explanations:\n\n"

               "    - The test case causes known crashes under normal working conditions. If\n"
               "      so, please remove it. The fuzzer should be seeded with interesting\n"
               "      inputs - but not ones that cause an outright crash.\n\n"

               "    - The current memory limit (%s) is too low for this program, causing\n"
               "      it to die due to OOM when parsing valid files. To fix this, try\n"
               "      bumping it up with the -m setting in the command line. If in doubt,\n"
               "      try something along the lines of:\n\n"

#ifdef RLIMIT_AS
               "      ( ulimit -Sv $[%llu << 10]; /path/to/binary [...] <testcase )\n\n"
#else
               "      ( ulimit -Sd $[%llu << 10]; /path/to/binary [...] <testcase )\n\n"
#endif /* ^RLIMIT_AS */

               "      Tip: you can use http://jwilk.net/software/recidivm to quickly\n"
               "      estimate the required amount of virtual memory for the binary. Also,\n"
               "      if you are using ASAN, see %s/notes_for_asan.txt.\n\n"

#ifdef __APPLE__
  
               "    - On MacOS X, the semantics of fork() syscalls are non-standard and may\n"
               "      break afl-fuzz performance optimizations when running platform-specific\n"
               "      binaries. To fix this, set AFL_NO_FORKSRV=1 in the environment.\n\n"

#endif /* __APPLE__ */

               "    - Least likely, there is a horrible bug in the fuzzer. If other options\n"
               "      fail, poke <lcamtuf@coredump.cx> for troubleshooting tips.\n",
               DMS(mem_limit << 20), mem_limit - 1, doc_path);

        } else {

          SAYF("\n" cLRD "[-] " cRST
               "Oops, the program crashed with one of the test cases provided. There are\n"
               "    several possible explanations:\n\n"

               "    - The test case causes known crashes under normal working conditions. If\n"
               "      so, please remove it. The fuzzer should be seeded with interesting\n"
               "      inputs - but not ones that cause an outright crash.\n\n"

#ifdef __APPLE__
  
               "    - On MacOS X, the semantics of fork() syscalls are non-standard and may\n"
               "      break afl-fuzz performance optimizations when running platform-specific\n"
               "      binaries. To fix this, set AFL_NO_FORKSRV=1 in the environment.\n\n"

#endif /* __APPLE__ */

               "    - Least likely, there is a horrible bug in the fuzzer. If other options\n"
               "      fail, poke <lcamtuf@coredump.cx> for troubleshooting tips.\n");

        }

        FATAL("Test case '%s' results in a crash", fn);

      case FAULT_ERROR:

        FATAL("Unable to execute target application ('%s')", argv[0]);

      case FAULT_NOINST:

        FATAL("No instrumentation detected");

      case FAULT_NOBITS: 

        useless_at_start++;

        if (!in_bitmap)
          WARNF("No new instrumentation output, test case may be useless.");

        break;

    }

    if (q->var_behavior) WARNF("Instrumentation output varies across runs.");

    q = q->next;

  }

  if (cal_failures) {

    if (cal_failures == queued_paths)
      FATAL("All test cases time out%s, giving up!",
            skip_crashes ? " or crash" : "");

    WARNF("Skipped %u test cases (%0.02f%%) due to timeouts%s.", cal_failures,
          ((double)cal_failures) * 100 / queued_paths,
          skip_crashes ? " or crashes" : "");

    if (cal_failures * 5 > queued_paths)
      WARNF(cLRD "High percentage of rejected test cases, check settings!");

  }

  OKF("All test cases processed.");

}


/* Helper function: link() if possible, copy otherwise. */

static void link_or_copy(u8* old_path, u8* new_path) {

  s32 i = link(old_path, new_path);
  s32 sfd, dfd;
  u8* tmp;

  if (!i) return;

  sfd = open(old_path, O_RDONLY);
  if (sfd < 0) PFATAL("Unable to open '%s'", old_path);

  dfd = open(new_path, O_WRONLY | O_CREAT | O_EXCL, 0600);
  if (dfd < 0) PFATAL("Unable to create '%s'", new_path);

  tmp = ck_alloc(64 * 1024);

  while ((i = read(sfd, tmp, 64 * 1024)) > 0) 
    ck_write(dfd, tmp, i, new_path);

  if (i < 0) PFATAL("read() failed");

  ck_free(tmp);
  close(sfd);
  close(dfd);

}


static void nuke_resume_dir(void);

/* Create hard links for input test cases in the output directory, choosing
   good names and pivoting accordingly. */

static void pivot_inputs(void) {

  struct queue_entry* q = queue;
  u32 id = 0;

  ACTF("Creating hard links for all input files...");

  while (q) {

    u8  *nfn, *rsl = strrchr(q->fname, '/');
    u32 orig_id;

    if (!rsl) rsl = q->fname; else rsl++;

    /* If the original file name conforms to the syntax and the recorded
       ID matches the one we'd assign, just use the original file name.
       This is valuable for resuming fuzzing runs. */

#ifndef SIMPLE_FILES
#  define CASE_PREFIX "id:"
#else
#  define CASE_PREFIX "id_"
#endif /* ^!SIMPLE_FILES */

    if (!strncmp(rsl, CASE_PREFIX, 3) &&
        sscanf(rsl + 3, "%06u", &orig_id) == 1 && orig_id == id) {

      u8* src_str;
      u32 src_id;

      resuming_fuzz = 1;
      nfn = alloc_printf("%s/queue/%s", out_dir, rsl);

      /* Since we're at it, let's also try to find parent and figure out the
         appropriate depth for this entry. */

      src_str = strchr(rsl + 3, ':');

      if (src_str && sscanf(src_str + 1, "%06u", &src_id) == 1) {

        struct queue_entry* s = queue;
        while (src_id-- && s) s = s->next;
        if (s) q->depth = s->depth + 1;

        if (max_depth < q->depth) max_depth = q->depth;

      }

    } else {

      /* No dice - invent a new name, capturing the original one as a
         substring. */

#ifndef SIMPLE_FILES

      u8* use_name = strstr(rsl, ",orig:");

      if (use_name) use_name += 6; else use_name = rsl;
      nfn = alloc_printf("%s/queue/id:%06u,orig:%s", out_dir, id, use_name);

#else

      nfn = alloc_printf("%s/queue/id_%06u", out_dir, id);

#endif /* ^!SIMPLE_FILES */

    }

    /* Pivot to the new queue entry. */

    link_or_copy(q->fname, nfn);
    ck_free(q->fname);
    q->fname = nfn;

    /* Make sure that the passed_det value carries over, too. */

    if (q->passed_det) mark_as_det_done(q);

    q = q->next;
    id++;

  }

  if (in_place_resume) nuke_resume_dir();

}


#ifndef SIMPLE_FILES

/* Construct a file name for a new test case, capturing the operation
   that led to its discovery. Uses a static buffer. */

static u8* describe_op(u8 hnb) {

  static u8 ret[256];

  if (syncing_party) {

    sprintf(ret, "sync:%s,src:%06u", syncing_party, syncing_case);

  } else {

    sprintf(ret, "src:%06u", current_entry);

    if (splicing_with >= 0)
      sprintf(ret + strlen(ret), "+%06u", splicing_with);

    sprintf(ret + strlen(ret), ",op:%s", stage_short);

    if (stage_cur_byte >= 0) {

      sprintf(ret + strlen(ret), ",pos:%u", stage_cur_byte);

      if (stage_val_type != STAGE_VAL_NONE)
        sprintf(ret + strlen(ret), ",val:%s%+d", 
                (stage_val_type == STAGE_VAL_BE) ? "be:" : "",
                stage_cur_val);

    } else sprintf(ret + strlen(ret), ",rep:%u", stage_cur_val);

  }

  if (hnb == 2) strcat(ret, ",+cov");

  return ret;

}

#endif /* !SIMPLE_FILES */


/* Write a message accompanying the crash directory :-) */

static void write_crash_readme(void) {

  u8* fn = alloc_printf("%s/crashes/README.txt", out_dir);
  s32 fd;
  FILE* f;

  fd = open(fn, O_WRONLY | O_CREAT | O_EXCL, 0600);
  ck_free(fn);

  /* Do not die on errors here - that would be impolite. */

  if (fd < 0) return;

  f = fdopen(fd, "w");

  if (!f) {
    close(fd);
    return;
  }

  fprintf(f, "Command line used to find this crash:\n\n"

             "%s\n\n"

             "If you can't reproduce a bug outside of afl-fuzz, be sure to set the same\n"
             "memory limit. The limit used for this fuzzing session was %s.\n\n"

             "Need a tool to minimize test cases before investigating the crashes or sending\n"
             "them to a vendor? Check out the afl-tmin that comes with the fuzzer!\n\n"

             "Found any cool bugs in open-source tools using afl-fuzz? If yes, please drop\n"
             "me a mail at <lcamtuf@coredump.cx> once the issues are fixed - I'd love to\n"
             "add your finds to the gallery at:\n\n"

             "  http://lcamtuf.coredump.cx/afl/\n\n"

             "Thanks :-)\n",

             orig_cmdline, DMS(mem_limit << 20)); /* ignore errors */

  fclose(f);

}


/* Check if the result of an execve() during routine fuzzing is interesting,
   save or queue the input test case for further analysis if so. Returns 1 if
   entry is saved, 0 otherwise. */

static u8 save_if_interesting(char** argv, void* mem, u32 len, u8 fault) {

  u8  *fn = "";
  u8  hnb;
  s32 fd;
  u8  keeping = 0, res;

  if (fault == crash_mode) {

    /* Keep only if there are new bits in the map, add to queue for
       future fuzzing, etc. */

    if (!(hnb = has_new_bits(virgin_bits))) {
      if (crash_mode) total_crashes++;
      return 0;
    }    

#ifndef SIMPLE_FILES

    fn = alloc_printf("%s/queue/id:%06u,%s", out_dir, queued_paths,
                      describe_op(hnb));

#else

    fn = alloc_printf("%s/queue/id_%06u", out_dir, queued_paths);

#endif /* ^!SIMPLE_FILES */

    add_to_queue(fn, len, 0);

    if (hnb == 2) {
      queue_top->has_new_cov = 1;
      queued_with_cov++;
    }

    queue_top->exec_cksum = hash32(trace_bits, MAP_SIZE, HASH_CONST);

    /* Try to calibrate inline; this also calls update_bitmap_score() when
       successful. */

    res = calibrate_case(argv, queue_top, mem, queue_cycle - 1, 0);

    if (res == FAULT_ERROR)
      FATAL("Unable to execute target application");

    fd = open(fn, O_WRONLY | O_CREAT | O_EXCL, 0600);
    if (fd < 0) PFATAL("Unable to create '%s'", fn);
    ck_write(fd, mem, len, fn);
    close(fd);

    keeping = 1;

  }

  switch (fault) {

    case FAULT_HANG:

      /* Hangs are not very interesting, but we're still obliged to keep
         a handful of samples. We use the presence of new bits in the
         hang-specific bitmap as a signal of uniqueness. In "dumb" mode, we
         just keep everything. */

      total_hangs++;

      if (unique_hangs >= KEEP_UNIQUE_HANG) return keeping;

      if (!dumb_mode) {

#ifdef __x86_64__
        simplify_trace((u64*)trace_bits);
#else
        simplify_trace((u32*)trace_bits);
#endif /* ^__x86_64__ */

        if (!has_new_bits(virgin_hang)) return keeping;

      }

#ifndef SIMPLE_FILES

      fn = alloc_printf("%s/hangs/id:%06llu,%s", out_dir,
                        unique_hangs, describe_op(0));

#else

      fn = alloc_printf("%s/hangs/id_%06llu", out_dir,
                        unique_hangs);

#endif /* ^!SIMPLE_FILES */

      unique_hangs++;

      last_hang_time = get_cur_time();

      break;

    case FAULT_CRASH:

      /* This is handled in a manner roughly similar to hangs,
         except for slightly different limits. */

      total_crashes++;

      if (unique_crashes >= KEEP_UNIQUE_CRASH) return keeping;

      if (!dumb_mode) {

#ifdef __x86_64__
        simplify_trace((u64*)trace_bits);
#else
        simplify_trace((u32*)trace_bits);
#endif /* ^__x86_64__ */

        if (!has_new_bits(virgin_crash)) return keeping;

      }

      if (!unique_crashes) write_crash_readme();

#ifndef SIMPLE_FILES

      fn = alloc_printf("%s/crashes/id:%06llu,sig:%02u,%s", out_dir,
                        unique_crashes, kill_signal, describe_op(0));

#else

      fn = alloc_printf("%s/crashes/id_%06llu_%02u", out_dir, unique_crashes,
                        kill_signal);

#endif /* ^!SIMPLE_FILES */

      unique_crashes++;

      last_crash_time = get_cur_time();

      break;

    case FAULT_ERROR: FATAL("Unable to execute target application");

    default: return keeping;

  }

  /* If we're here, we apparently want to save the crash or hang
     test case, too. */

  fd = open(fn, O_WRONLY | O_CREAT | O_EXCL, 0600);
  if (fd < 0) PFATAL("Unable to create '%s'", fn);
  ck_write(fd, mem, len, fn);
  close(fd);

  ck_free(fn);

  return keeping;

}


/* When resuming, try to find the queue position to start from. This makes sense
   only when resuming, and when we can find the original fuzzer_stats. */

static u32 find_start_position(void) {

  static u8 tmp[4096]; /* Ought to be enough for anybody. */

  u8  *fn, *off;
  s32 fd, i;
  u32 ret;

  if (!resuming_fuzz) return 0;

  if (in_place_resume) fn = alloc_printf("%s/fuzzer_stats", out_dir);
  else fn = alloc_printf("%s/../fuzzer_stats", in_dir);

  fd = open(fn, O_RDONLY);
  ck_free(fn);

  if (fd < 0) return 0;

  i = read(fd, tmp, sizeof(tmp) - 1); (void)i; /* Ignore errors */
  close(fd);

  off = strstr(tmp, "cur_path       : ");
  if (!off) return 0;

  ret = atoi(off + 17);
  if (ret >= queued_paths) ret = 0;
  return ret;

}


/* The same, but for timeouts. The idea is that when resuming sessions without
   -t given, we don't want to keep auto-scaling the timeout over and over
   again to prevent it from growing due to random flukes. */

static void find_timeout(void) {

  static u8 tmp[4096]; /* Ought to be enough for anybody. */

  u8  *fn, *off;
  s32 fd, i;
  u32 ret;

  if (!resuming_fuzz) return;

  if (in_place_resume) fn = alloc_printf("%s/fuzzer_stats", out_dir);
  else fn = alloc_printf("%s/../fuzzer_stats", in_dir);

  fd = open(fn, O_RDONLY);
  ck_free(fn);

  if (fd < 0) return;

  i = read(fd, tmp, sizeof(tmp) - 1); (void)i; /* Ignore errors */
  close(fd);

  off = strstr(tmp, "exec_timeout   : ");
  if (!off) return;

  ret = atoi(off + 17);
  if (ret <= 4) return;

  exec_tmout = ret;
  timeout_given = 3;

}


/* Update stats file for unattended monitoring. */

static void write_stats_file(double bitmap_cvg, double eps) {

  static double last_bcvg, last_eps;

  u8* fn = alloc_printf("%s/fuzzer_stats", out_dir);
  s32 fd;
  FILE* f;

  fd = open(fn, O_WRONLY | O_CREAT | O_TRUNC, 0600);

  if (fd < 0) PFATAL("Unable to create '%s'", fn);

  ck_free(fn);

  f = fdopen(fd, "w");

  if (!f) PFATAL("fdopen() failed");

  /* Keep last values in case we're called from another context
     where exec/sec stats and such are not readily available. */

  if (!bitmap_cvg && !eps) {
    bitmap_cvg = last_bcvg;
    eps        = last_eps;
  } else {
    last_bcvg = bitmap_cvg;
    last_eps  = eps;
  }

  fprintf(f, "start_time     : %llu\n"
             "last_update    : %llu\n"
             "fuzzer_pid     : %u\n"
             "cycles_done    : %llu\n"
             "execs_done     : %llu\n"
             "execs_per_sec  : %0.02f\n"
             "paths_total    : %u\n"
             "paths_favored  : %u\n"
             "paths_found    : %u\n"
             "paths_imported : %u\n"
             "max_depth      : %u\n"
             "cur_path       : %u\n"
             "pending_favs   : %u\n"
             "pending_total  : %u\n"
             "variable_paths : %u\n"
             "bitmap_cvg     : %0.02f%%\n"
             "unique_crashes : %llu\n"
             "unique_hangs   : %llu\n"
             "last_path      : %llu\n"
             "last_crash     : %llu\n"
             "last_hang      : %llu\n"
             "exec_timeout   : %u\n"
             "afl_banner     : %s\n"
             "afl_version    : " VERSION "\n"
             "command_line   : %s\n",
             start_time / 1000, get_cur_time() / 1000, getpid(),
             queue_cycle ? (queue_cycle - 1) : 0, total_execs, eps,
             queued_paths, queued_favored, queued_discovered, queued_imported,
             max_depth, current_entry, pending_favored, pending_not_fuzzed,
             queued_variable, bitmap_cvg, unique_crashes, unique_hangs,
             last_path_time / 1000, last_crash_time / 1000,
             last_hang_time / 1000, exec_tmout, use_banner, orig_cmdline);
             /* ignore errors */

  fclose(f);

}


/* Update the plot file if there is a reason to. */

static void maybe_update_plot_file(double bitmap_cvg, double eps) {

  static u32 prev_qp, prev_pf, prev_pnf, prev_ce, prev_md;
  static u64 prev_qc, prev_uc, prev_uh;

  if (prev_qp == queued_paths && prev_pf == pending_favored && 
      prev_pnf == pending_not_fuzzed && prev_ce == current_entry &&
      prev_qc == queue_cycle && prev_uc == unique_crashes &&
      prev_uh == unique_hangs && prev_md == max_depth) return;

  prev_qp  = queued_paths;
  prev_pf  = pending_favored;
  prev_pnf = pending_not_fuzzed;
  prev_ce  = current_entry;
  prev_qc  = queue_cycle;
  prev_uc  = unique_crashes;
  prev_uh  = unique_hangs;
  prev_md  = max_depth;

  /* Fields in the file:

     unix_time, cycles_done, cur_path, paths_total, paths_not_fuzzed,
     favored_not_fuzzed, unique_crashes, unique_hangs, max_depth,
     execs_per_sec */

  fprintf(plot_file, 
          "%llu, %llu, %u, %u, %u, %u, %0.02f%%, %llu, %llu, %u, %0.02f\n",
          get_cur_time() / 1000, queue_cycle - 1, current_entry, queued_paths,
          pending_not_fuzzed, pending_favored, bitmap_cvg, unique_crashes,
          unique_hangs, max_depth, eps); /* ignore errors */

  fflush(plot_file);

}



/* A helper function for maybe_delete_out_dir(), deleting all prefixed
   files in a directory. */

static u8 delete_files(u8* path, u8* prefix) {

  DIR* d;
  struct dirent* d_ent;

  d = opendir(path);

  if (!d) return 0;

  while ((d_ent = readdir(d))) {

    if (d_ent->d_name[0] != '.' && (!prefix ||
        !strncmp(d_ent->d_name, prefix, strlen(prefix)))) {

      u8* fname = alloc_printf("%s/%s", path, d_ent->d_name);
      if (unlink(fname)) PFATAL("Unable to delete '%s'", fname);
      ck_free(fname);

    }

  }

  closedir(d);

  return !!rmdir(path);

}


/* Get the number of runnable processes, with some simple smoothing. */

static double get_runnable_processes(void) {

  static double res;

#if defined(__APPLE__) || defined(__FreeBSD__) || defined (__OpenBSD__)

  /* I don't see any portable sysctl or so that would quickly give us the
     number of runnable processes; the 1-minute load average can be a
     semi-decent approximation, though. */

  if (getloadavg(&res, 1) != 1) return 0;

#else

  /* On Linux, /proc/stat is probably the best way; load averages are
     computed in funny ways and sometimes don't reflect extremely short-lived
     processes well. */

  FILE* f = fopen("/proc/stat", "r");
  u8 tmp[1024];
  u32 val = 0;

  if (!f) return 0;

  while (fgets(tmp, sizeof(tmp), f)) {

    if (!strncmp(tmp, "procs_running ", 14) ||
        !strncmp(tmp, "procs_blocked ", 14)) val += atoi(tmp + 14);

  }
 
  fclose(f);

  if (!res) {

    res = val;

  } else {

    res = res * (1.0 - 1.0 / AVG_SMOOTHING) +
          ((double)val) * (1.0 / AVG_SMOOTHING);

  }

#endif /* ^(__APPLE__ || __FreeBSD__ || __OpenBSD__) */

  return res;

}


/* Delete the temporary directory used for in-place session resume. */

static void nuke_resume_dir(void) {

  u8* fn;

  fn = alloc_printf("%s/_resume/.state/deterministic_done", out_dir);
  if (delete_files(fn, CASE_PREFIX)) goto dir_cleanup_failed;
  ck_free(fn);

  fn = alloc_printf("%s/_resume/.state/auto_extras", out_dir);
  if (delete_files(fn, "auto_")) goto dir_cleanup_failed;
  ck_free(fn);

  fn = alloc_printf("%s/_resume/.state/redundant_edges", out_dir);
  if (delete_files(fn, CASE_PREFIX)) goto dir_cleanup_failed;
  ck_free(fn);

  fn = alloc_printf("%s/_resume/.state/variable_behavior", out_dir);
  if (delete_files(fn, CASE_PREFIX)) goto dir_cleanup_failed;
  ck_free(fn);

  fn = alloc_printf("%s/_resume/.state", out_dir);
  if (rmdir(fn) && errno != ENOENT) goto dir_cleanup_failed;
  ck_free(fn);

  fn = alloc_printf("%s/_resume", out_dir);
  if (delete_files(fn, CASE_PREFIX)) goto dir_cleanup_failed;
  ck_free(fn);

  return;

dir_cleanup_failed:

  FATAL("_resume directory cleanup failed");

}


/* Delete fuzzer output directory if we recognize it as ours, if the fuzzer
   is not currently running, and if the last run time isn't too great. */

static void maybe_delete_out_dir(void) {

  FILE* f;
  u8 *fn = alloc_printf("%s/fuzzer_stats", out_dir);

  /* See if the output directory is locked. If yes, bail out. If not,
     create a lock that will persist for the lifetime of the process
     (this requires leaving the descriptor open).*/

  out_dir_fd = open(out_dir, O_RDONLY);
  if (out_dir_fd < 0) PFATAL("Unable to open '%s'", out_dir);

#ifndef __sun

  if (flock(out_dir_fd, LOCK_EX | LOCK_NB) && errno == EWOULDBLOCK) {

    SAYF("\n" cLRD "[-] " cRST
         "Looks like the job output directory is being actively used by another\n"
         "    instance of afl-fuzz. You will need to choose a different %s\n"
         "    or stop the other process first.\n",
         sync_id ? "fuzzer ID" : "output location");

    FATAL("Directory '%s' is in use", out_dir);

  }

#endif /* !__sun */

  f = fopen(fn, "r");

  if (f) {

    u64 start_time, last_update;

    if (fscanf(f, "start_time     : %llu\n"
                  "last_update    : %llu\n", &start_time, &last_update) != 2)
      FATAL("Malformed data in '%s'", fn);

    fclose(f);

    /* Let's see how much work is at stake. */

    if (!in_place_resume && last_update - start_time > OUTPUT_GRACE * 60) {

      SAYF("\n" cLRD "[-] " cRST
           "The job output directory already exists and contains the results of more\n"
           "    than %u minutes worth of fuzzing. To avoid data loss, afl-fuzz will *NOT*\n"
           "    automatically delete this data for you.\n\n"

           "    If you wish to start a new session, remove or rename the directory manually,\n"
           "    or specify a different output location for this job. To resume the old\n"
           "    session, put '-' as the input directory in the command line ('-i -') and\n"
           "    try again.\n", OUTPUT_GRACE);

       FATAL("At-risk data found in in '%s'", out_dir);

    }

  }

  ck_free(fn);

  /* The idea for in-place resume is pretty simple: we temporarily move the old
     queue/ to a new location that gets deleted once import to the new queue/
     is finished. If _resume/ already exists, the current queue/ may be
     incomplete due to an earlier abort, so we want to use the old _resume/
     dir instead, and we let rename() fail silently. */

  if (in_place_resume) {

    u8* orig_q = alloc_printf("%s/queue", out_dir);

    in_dir = alloc_printf("%s/_resume", out_dir);

    rename(orig_q, in_dir); /* Ignore errors */

    OKF("Output directory exists, will attempt session resume.");

    ck_free(orig_q);

  } else {

    OKF("Output directory exists but deemed OK to reuse.");

  }

  ACTF("Deleting old session data...");

  /* Okay, let's get the ball rolling! First, we need to get rid of the entries
     in <out_dir>/.synced/.../id:*, if any are present. */

  fn = alloc_printf("%s/.synced", out_dir);
  if (delete_files(fn, NULL)) goto dir_cleanup_failed;
  ck_free(fn);

  /* Next, we need to clean up <out_dir>/queue/.state/ subdirectories: */

  fn = alloc_printf("%s/queue/.state/deterministic_done", out_dir);
  if (delete_files(fn, CASE_PREFIX)) goto dir_cleanup_failed;
  ck_free(fn);

  fn = alloc_printf("%s/queue/.state/auto_extras", out_dir);
  if (delete_files(fn, "auto_")) goto dir_cleanup_failed;
  ck_free(fn);

  fn = alloc_printf("%s/queue/.state/redundant_edges", out_dir);
  if (delete_files(fn, CASE_PREFIX)) goto dir_cleanup_failed;
  ck_free(fn);

  fn = alloc_printf("%s/queue/.state/variable_behavior", out_dir);
  if (delete_files(fn, CASE_PREFIX)) goto dir_cleanup_failed;
  ck_free(fn);

  /* Then, get rid of the .state subdirectory itself (should be empty by now)
     and everything matching <out_dir>/queue/id:*. */

  fn = alloc_printf("%s/queue/.state", out_dir);
  if (rmdir(fn) && errno != ENOENT) goto dir_cleanup_failed;
  ck_free(fn);

  fn = alloc_printf("%s/queue", out_dir);
  if (delete_files(fn, CASE_PREFIX)) goto dir_cleanup_failed;
  ck_free(fn);

  /* All right, let's do <out_dir>/crashes/id:* and <out_dir>/hangs/id:*. */

  if (!in_place_resume) {

    fn = alloc_printf("%s/crashes/README.txt", out_dir);
    unlink(fn); /* Ignore errors */
    ck_free(fn);

  }

  fn = alloc_printf("%s/crashes", out_dir);

  /* Make backup of the crashes directory if it's not empty and if we're
     doing in-place resume. */

  if (in_place_resume && rmdir(fn)) {

    time_t cur_t = time(0);
    struct tm* t = localtime(&cur_t);

#ifndef SIMPLE_FILES

    u8* nfn = alloc_printf("%s.%04u-%02u-%02u-%02u:%02u:%02u", fn,
                           t->tm_year + 1900, t->tm_mon + 1, t->tm_mday,
                           t->tm_hour, t->tm_min, t->tm_sec);

#else

    u8* nfn = alloc_printf("%s_%04u%02u%02u%02u%02u%02u", fn,
                           t->tm_year + 1900, t->tm_mon + 1, t->tm_mday,
                           t->tm_hour, t->tm_min, t->tm_sec);

#endif /* ^!SIMPLE_FILES */

    rename(fn, nfn); /* Ignore errors. */
    ck_free(nfn);

  }

  if (delete_files(fn, CASE_PREFIX)) goto dir_cleanup_failed;
  ck_free(fn);

  fn = alloc_printf("%s/hangs", out_dir);

  /* Backup hangs, too. */

  if (in_place_resume && rmdir(fn)) {

    time_t cur_t = time(0);
    struct tm* t = localtime(&cur_t);

#ifndef SIMPLE_FILES

    u8* nfn = alloc_printf("%s.%04u-%02u-%02u-%02u:%02u:%02u", fn,
                           t->tm_year + 1900, t->tm_mon + 1, t->tm_mday,
                           t->tm_hour, t->tm_min, t->tm_sec);

#else

    u8* nfn = alloc_printf("%s_%04u%02u%02u%02u%02u%02u", fn,
                           t->tm_year + 1900, t->tm_mon + 1, t->tm_mday,
                           t->tm_hour, t->tm_min, t->tm_sec);

#endif /* ^!SIMPLE_FILES */

    rename(fn, nfn); /* Ignore errors. */
    ck_free(nfn);

  }

  if (delete_files(fn, CASE_PREFIX)) goto dir_cleanup_failed;
  ck_free(fn);

  /* And now, for some finishing touches. */

  fn = alloc_printf("%s/.cur_input", out_dir);
  if (unlink(fn) && errno != ENOENT) goto dir_cleanup_failed;
  ck_free(fn);

  fn = alloc_printf("%s/fuzz_bitmap", out_dir);
  if (unlink(fn) && errno != ENOENT) goto dir_cleanup_failed;
  ck_free(fn);

  if (!in_place_resume) {
    fn  = alloc_printf("%s/fuzzer_stats", out_dir);
    if (unlink(fn) && errno != ENOENT) goto dir_cleanup_failed;
    ck_free(fn);
  }

  fn = alloc_printf("%s/plot_data", out_dir);
  if (unlink(fn) && errno != ENOENT) goto dir_cleanup_failed;
  ck_free(fn);

  fn = alloc_printf("%s/cmdline", out_dir);
  if (unlink(fn) && errno != ENOENT) goto dir_cleanup_failed;
  ck_free(fn);

  OKF("Output dir cleanup successful.");

  /* Wow... is that all? If yes, celebrate! */

  return;

dir_cleanup_failed:

  SAYF("\n" cLRD "[-] " cRST
       "Whoops, the fuzzer tried to reuse your output directory, but bumped into\n"
       "    some files that shouldn't be there or that couldn't be removed - so it\n"
       "    decided to abort! This happened while processing this path:\n\n"

       "    %s\n\n"
       "    Please examine and manually delete the files, or specify a different\n"
       "    output location for the tool.\n", fn);

  FATAL("Output directory cleanup failed");

}


static void check_term_size(void);


/* A spiffy retro stats screen! This is called every stats_update_freq
   execve() calls, plus in several other circumstances. */

static void show_stats(void) {

  static u64 last_stats_ms, last_plot_ms, last_ms, last_execs;
  static double avg_exec;
  double t_byte_ratio;

  u64 cur_ms;
  u32 t_bytes, t_bits;

  u32 banner_len, banner_pad;
  u8  tmp[256];

  cur_ms = get_cur_time();

  /* If not enough time has passed since last UI update, bail out. */

  if (cur_ms - last_ms < 1000 / UI_TARGET_HZ) return;

  /* Check if we're past the 10 minute mark. */

  if (cur_ms - start_time > 10 * 60 * 1000) run_over10m = 1;

  /* Calculate smoothed exec speed stats. */

  if (!last_execs) {
  
    avg_exec = ((double)total_execs) * 1000 / (cur_ms - start_time);

  } else {

    double cur_avg = ((double)(total_execs - last_execs)) * 1000 /
                     (cur_ms - last_ms);

    /* If there is a dramatic (5x+) jump in speed, reset the indicator
       more quickly. */

    if (cur_avg * 5 < avg_exec || cur_avg / 5 > avg_exec)
      avg_exec = cur_avg;

    avg_exec = avg_exec * (1.0 - 1.0 / AVG_SMOOTHING) +
               cur_avg * (1.0 / AVG_SMOOTHING);

  }

  last_ms = cur_ms;
  last_execs = total_execs;

  /* Tell the callers when to contact us (as measured in execs). */

  stats_update_freq = avg_exec / (UI_TARGET_HZ * 10);
  if (!stats_update_freq) stats_update_freq = 1;

  /* Do some bitmap stats. */

  t_bytes = count_non_255_bytes(virgin_bits);
  t_byte_ratio = ((double)t_bytes * 100) / MAP_SIZE;

  /* Roughly every minute, update fuzzer stats and save auto tokens. */

  if (cur_ms - last_stats_ms > STATS_UPDATE_SEC * 1000) {

    last_stats_ms = cur_ms;
    write_stats_file(t_byte_ratio, avg_exec);
    save_auto();
    write_bitmap();

  }

  /* Every now and then, write plot data. */

  if (cur_ms - last_plot_ms > PLOT_UPDATE_SEC * 1000) {

    last_plot_ms = cur_ms;
    maybe_update_plot_file(t_byte_ratio, avg_exec);
 
  }

  /* If we're not on TTY, bail out. */

  if (not_on_tty) return;

  /* Compute some mildly useful bitmap stats. */

  t_bits = (MAP_SIZE << 3) - count_bits(virgin_bits);

  /* Now, for the visuals... */

  if (clear_screen) {

    SAYF(TERM_CLEAR CURSOR_HIDE);
    clear_screen = 0;

    check_term_size();

  }

  SAYF(TERM_HOME);

  if (term_too_small) {

    SAYF(cBRI "Your terminal is too small to display the UI.\n"
         "Please resize terminal window to at least 80x25.\n" cNOR);

    return;

  }

  /* Let's start by drawing a centered banner. */

  banner_len = (crash_mode ? 24 : 22) + strlen(VERSION) + strlen(use_banner);
  banner_pad = (80 - banner_len) / 2;
  memset(tmp, ' ', banner_pad);

  sprintf(tmp + banner_pad, "%s " cLCY VERSION cLGN
          " (%s)",  crash_mode ? cPIN "peruvian were-rabbit" : 
          cYEL "american fuzzy lop", use_banner);

  SAYF("\n%s\n\n", tmp);

  /* "Handy" shortcuts for drawing boxes... */

#define bSTG    bSTART cGRA
#define bH2     bH bH
#define bH5     bH2 bH2 bH
#define bH10    bH5 bH5
#define bH20    bH10 bH10
#define bH30    bH20 bH10
#define SP5     "     "
#define SP10    SP5 SP5
#define SP20    SP10 SP10

  /* Lord, forgive me this. */

  SAYF(SET_G1 bSTG bLT bH bSTOP cCYA " process timing " bSTG bH30 bH5 bH2 bHB
       bH bSTOP cCYA " overall results " bSTG bH5 bRT "\n");

  if (dumb_mode) {

    strcpy(tmp, cNOR);

  } else {

    /* First queue cycle: don't stop now! */
    if (queue_cycle == 1) strcpy(tmp, cMGN); else

    /* Subsequent cycles, but we're still making finds. */
    if (cycles_wo_finds < 3) strcpy(tmp, cYEL); else

    /* No finds for a long time and no test cases to try. */

    if (cycles_wo_finds > 20 && !pending_not_fuzzed) {

      strcpy(tmp, cLGN);
      if (getenv("AFL_EXIT_WHEN_DONE")) stop_soon = 1;

    }

    /* Default: cautiously OK to stop? */
    else strcpy(tmp, cLBL);

  }

  SAYF(bV bSTOP "        run time : " cNOR "%-34s " bSTG bV bSTOP
       "  cycles done : %s%-5s  " bSTG bV "\n",
       DTD(cur_ms, start_time), tmp, DI(queue_cycle - 1));

  /* We want to warn people about not seeing new paths after a full cycle,
     except when resuming fuzzing or running in non-instrumented mode. */

  if (!dumb_mode && (last_path_time || resuming_fuzz || queue_cycle == 1 ||
      in_bitmap || crash_mode)) {

    SAYF(bV bSTOP "   last new path : " cNOR "%-34s ",
         DTD(cur_ms, last_path_time));

  } else {

    if (dumb_mode)

      SAYF(bV bSTOP "   last new path : " cPIN "n/a" cNOR 
           " (non-instrumented mode)        ");

     else

      SAYF(bV bSTOP "   last new path : " cNOR "none yet " cLRD
           "(odd, check syntax!)      ");

  }

  SAYF(bSTG bV bSTOP "  total paths : " cNOR "%-5s  " bSTG bV "\n",
       DI(queued_paths));

  /* Highlight crashes in red if found, denote going over the KEEP_UNIQUE_CRASH
     limit with a '+' appended to the count. */

  sprintf(tmp, "%s%s", DI(unique_crashes),
          (unique_crashes >= KEEP_UNIQUE_CRASH) ? "+" : "");

  SAYF(bV bSTOP " last uniq crash : " cNOR "%-34s " bSTG bV bSTOP
       " uniq crashes : %s%-6s " bSTG bV "\n",
       DTD(cur_ms, last_crash_time), unique_crashes ? cLRD : cNOR,
       tmp);

  sprintf(tmp, "%s%s", DI(unique_hangs),
         (unique_hangs >= KEEP_UNIQUE_HANG) ? "+" : "");

  SAYF(bV bSTOP "  last uniq hang : " cNOR "%-34s " bSTG bV bSTOP 
       "   uniq hangs : " cNOR "%-6s " bSTG bV "\n",
       DTD(cur_ms, last_hang_time), tmp);

  SAYF(bVR bH bSTOP cCYA " cycle progress " bSTG bH20 bHB bH bSTOP cCYA
       " map coverage " bSTG bH bHT bH20 bH2 bH bVL "\n");

  /* This gets funny because we want to print several variable-length variables
     together, but then cram them into a fixed-width field - so we need to
     put them in a temporary buffer first. */

  sprintf(tmp, "%s%s (%0.02f%%)", DI(current_entry),
          queue_cur->favored ? "" : "*",
          ((double)current_entry * 100) / queued_paths);

  SAYF(bV bSTOP "  now processing : " cNOR "%-17s " bSTG bV bSTOP, tmp);


  sprintf(tmp, "%s (%0.02f%%)", DI(t_bytes), t_byte_ratio);

  SAYF("    map density : %s%-21s " bSTG bV "\n", t_byte_ratio > 70 ? cLRD : 
       ((t_bytes < 200 && !dumb_mode) ? cPIN : cNOR), tmp);

  sprintf(tmp, "%s (%0.02f%%)", DI(cur_skipped_paths),
          ((double)cur_skipped_paths * 100) / queued_paths);

  SAYF(bV bSTOP " paths timed out : " cNOR "%-17s " bSTG bV, tmp);

  sprintf(tmp, "%0.02f bits/tuple",
          t_bytes ? (((double)t_bits) / t_bytes) : 0);

  SAYF(bSTOP " count coverage : " cNOR "%-21s " bSTG bV "\n", tmp);

  SAYF(bVR bH bSTOP cCYA " stage progress " bSTG bH20 bX bH bSTOP cCYA
       " findings in depth " bSTG bH20 bVL "\n");

  sprintf(tmp, "%s (%0.02f%%)", DI(queued_favored),
          ((double)queued_favored) * 100 / queued_paths);

  /* Yeah... it's still going on... halp? */

  SAYF(bV bSTOP "  now trying : " cNOR "%-21s " bSTG bV bSTOP 
       " favored paths : " cNOR "%-22s " bSTG bV "\n", stage_name, tmp);

  if (!stage_max) {

    sprintf(tmp, "%s/-", DI(stage_cur));

  } else {

    sprintf(tmp, "%s/%s (%0.02f%%)", DI(stage_cur), DI(stage_max),
            ((double)stage_cur) * 100 / stage_max);

  }

  SAYF(bV bSTOP " stage execs : " cNOR "%-21s " bSTG bV bSTOP, tmp);

  sprintf(tmp, "%s (%0.02f%%)", DI(queued_with_cov),
          ((double)queued_with_cov) * 100 / queued_paths);

  SAYF("  new edges on : " cNOR "%-22s " bSTG bV "\n", tmp);

  sprintf(tmp, "%s (%s%s unique)", DI(total_crashes), DI(unique_crashes),
          (unique_crashes >= KEEP_UNIQUE_CRASH) ? "+" : "");

  if (crash_mode) {

    SAYF(bV bSTOP " total execs : " cNOR "%-21s " bSTG bV bSTOP
         "   new crashes : %s%-22s " bSTG bV "\n", DI(total_execs),
         unique_crashes ? cLRD : cNOR, tmp);

  } else {

    SAYF(bV bSTOP " total execs : " cNOR "%-21s " bSTG bV bSTOP
         " total crashes : %s%-22s " bSTG bV "\n", DI(total_execs),
         unique_crashes ? cLRD : cNOR, tmp);

  }

  /* Show a warning about slow execution. */

  if (avg_exec < 100) {

    sprintf(tmp, "%s/sec (%s)", DF(avg_exec), avg_exec < 20 ?
            "zzzz..." : "slow!");

    SAYF(bV bSTOP "  exec speed : " cLRD "%-21s ", tmp);

  } else {

    sprintf(tmp, "%s/sec", DF(avg_exec));
    SAYF(bV bSTOP "  exec speed : " cNOR "%-21s ", tmp);

  }

  sprintf(tmp, "%s (%s%s unique)", DI(total_hangs), DI(unique_hangs),
          (unique_hangs >= KEEP_UNIQUE_HANG) ? "+" : "");

  SAYF (bSTG bV bSTOP "   total hangs : " cNOR "%-22s " bSTG bV "\n", tmp);

  /* Aaaalmost there... hold on! */

  SAYF(bVR bH cCYA bSTOP " fuzzing strategy yields " bSTG bH10 bH bHT bH10
       bH5 bHB bH bSTOP cCYA " path geometry " bSTG bH5 bH2 bH bVL "\n");

  if (skip_deterministic) {

    strcpy(tmp, "n/a, n/a, n/a");

  } else {

    sprintf(tmp, "%s/%s, %s/%s, %s/%s",
            DI(stage_finds[STAGE_FLIP1]), DI(stage_cycles[STAGE_FLIP1]),
            DI(stage_finds[STAGE_FLIP2]), DI(stage_cycles[STAGE_FLIP2]),
            DI(stage_finds[STAGE_FLIP4]), DI(stage_cycles[STAGE_FLIP4]));

  }

  SAYF(bV bSTOP "   bit flips : " cNOR "%-37s " bSTG bV bSTOP "    levels : "
       cNOR "%-10s " bSTG bV "\n", tmp, DI(max_depth));

  if (!skip_deterministic)
    sprintf(tmp, "%s/%s, %s/%s, %s/%s",
            DI(stage_finds[STAGE_FLIP8]), DI(stage_cycles[STAGE_FLIP8]),
            DI(stage_finds[STAGE_FLIP16]), DI(stage_cycles[STAGE_FLIP16]),
            DI(stage_finds[STAGE_FLIP32]), DI(stage_cycles[STAGE_FLIP32]));

  SAYF(bV bSTOP "  byte flips : " cNOR "%-37s " bSTG bV bSTOP "   pending : "
       cNOR "%-10s " bSTG bV "\n", tmp, DI(pending_not_fuzzed));

  if (!skip_deterministic)
    sprintf(tmp, "%s/%s, %s/%s, %s/%s",
            DI(stage_finds[STAGE_ARITH8]), DI(stage_cycles[STAGE_ARITH8]),
            DI(stage_finds[STAGE_ARITH16]), DI(stage_cycles[STAGE_ARITH16]),
            DI(stage_finds[STAGE_ARITH32]), DI(stage_cycles[STAGE_ARITH32]));

  SAYF(bV bSTOP " arithmetics : " cNOR "%-37s " bSTG bV bSTOP "  pend fav : "
       cNOR "%-10s " bSTG bV "\n", tmp, DI(pending_favored));

  if (!skip_deterministic)
    sprintf(tmp, "%s/%s, %s/%s, %s/%s",
            DI(stage_finds[STAGE_INTEREST8]), DI(stage_cycles[STAGE_INTEREST8]),
            DI(stage_finds[STAGE_INTEREST16]), DI(stage_cycles[STAGE_INTEREST16]),
            DI(stage_finds[STAGE_INTEREST32]), DI(stage_cycles[STAGE_INTEREST32]));

  SAYF(bV bSTOP "  known ints : " cNOR "%-37s " bSTG bV bSTOP " own finds : "
       cNOR "%-10s " bSTG bV "\n", tmp, DI(queued_discovered));

  if (!skip_deterministic)
    sprintf(tmp, "%s/%s, %s/%s, %s/%s",
            DI(stage_finds[STAGE_EXTRAS_UO]), DI(stage_cycles[STAGE_EXTRAS_UO]),
            DI(stage_finds[STAGE_EXTRAS_UI]), DI(stage_cycles[STAGE_EXTRAS_UI]),
            DI(stage_finds[STAGE_EXTRAS_AO]), DI(stage_cycles[STAGE_EXTRAS_AO]));

  SAYF(bV bSTOP "  dictionary : " cNOR "%-37s " bSTG bV bSTOP
       "  imported : " cNOR "%-10s " bSTG bV "\n", tmp,
       sync_id ? DI(queued_imported) : (u8*)"n/a");

  sprintf(tmp, "%s/%s, %s/%s",
          DI(stage_finds[STAGE_HAVOC]), DI(stage_cycles[STAGE_HAVOC]),
          DI(stage_finds[STAGE_SPLICE]), DI(stage_cycles[STAGE_SPLICE]));

  SAYF(bV bSTOP "       havoc : " cNOR "%-37s " bSTG bV bSTOP 
       "  variable : %s%-10s " bSTG bV "\n", tmp, queued_variable ? cLRD : cNOR,
      no_var_check ? (u8*)"n/a" : DI(queued_variable));

  if (!bytes_trim_out) {

    sprintf(tmp, "n/a, ");

  } else {

    sprintf(tmp, "%0.02f%%/%s, ",
            ((double)(bytes_trim_in - bytes_trim_out)) * 100 / bytes_trim_in,
            DI(trim_execs));

  }

  if (!blocks_eff_total) {

    u8 tmp2[128];

    sprintf(tmp2, "n/a");
    strcat(tmp, tmp2);

  } else {

    u8 tmp2[128];

    sprintf(tmp2, "%0.02f%%",
            ((double)(blocks_eff_total - blocks_eff_select)) * 100 /
            blocks_eff_total);

    strcat(tmp, tmp2);

  }

  SAYF(bV bSTOP "        trim : " cNOR "%-37s " bSTG bVR bH20 bH2 bH2 bRB "\n"
       bLB bH30 bH20 bH2 bH bRB bSTOP cRST RESET_G1, tmp);

  /* Provide some CPU utilization stats. */

  if (cpu_core_count) {

    double cur_runnable = get_runnable_processes();
    u32 cur_utilization = cur_runnable * 100 / cpu_core_count;

    u8* cpu_color = cCYA;

    /* If we could still run one or more processes, use green. */

    if (cpu_core_count > 1 && cur_runnable + 1 <= cpu_core_count)
      cpu_color = cLGN;

    /* If we're clearly oversubscribed, use red. */

    if (!no_cpu_meter_red && cur_utilization >= 150) cpu_color = cLRD;

    SAYF(SP10 cGRA "   [cpu:%s%3u%%" cGRA "]\r" cRST,
         cpu_color, cur_utilization < 999 ? cur_utilization : 999);

  } else SAYF("\r");

  /* Hallelujah! */

  fflush(0);

}


/* Display quick statistics at the end of processing the input directory,
   plus a bunch of warnings. Some calibration stuff also ended up here,
   along with several hardcoded constants. Maybe clean up eventually. */

static void show_init_stats(void) {

  struct queue_entry* q = queue;
  u32 min_bits = 0, max_bits = 0;
  u64 min_us = 0, max_us = 0;
  u64 avg_us = 0;
  u32 max_len = 0;

  if (total_cal_cycles) avg_us = total_cal_us / total_cal_cycles;

  while (q) {

    if (!min_us || q->exec_us < min_us) min_us = q->exec_us;
    if (q->exec_us > max_us) max_us = q->exec_us;

    if (!min_bits || q->bitmap_size < min_bits) min_bits = q->bitmap_size;
    if (q->bitmap_size > max_bits) max_bits = q->bitmap_size;

    if (q->len > max_len) max_len = q->len;

    q = q->next;

  }

  SAYF("\n");

  if (avg_us > (qemu_mode ? 50000 : 10000)) 
    WARNF(cLRD "The target binary is pretty slow! See %s/perf_tips.txt.",
          doc_path);

  /* Let's keep things moving with slow binaries. */

  if (avg_us > 50000) havoc_div = 10;     /* 0-19 execs/sec   */
  else if (avg_us > 20000) havoc_div = 5; /* 20-49 execs/sec  */
  else if (avg_us > 10000) havoc_div = 2; /* 50-100 execs/sec */

  if (!resuming_fuzz) {

    if (max_len > 50 * 1024)
      WARNF(cLRD "Some test cases are huge (%s) - see %s/perf_tips.txt!",
            DMS(max_len), doc_path);
    else if (max_len > 10 * 1024)
      WARNF("Some test cases are big (%s) - see %s/perf_tips.txt.",
            DMS(max_len), doc_path);

    if (useless_at_start && !in_bitmap)
      WARNF(cLRD "Some test cases look useless. Consider using a smaller set.");

    if (queued_paths > 100)
      WARNF(cLRD "You probably have far too many input files! Consider trimming down.");
    else if (queued_paths > 20)
      WARNF("You have lots of input files; try starting small.");

  }

  OKF("Here are some useful stats:\n\n"

      cGRA "    Test case count : " cNOR "%u favored, %u variable, %u total\n"
      cGRA "       Bitmap range : " cNOR "%u to %u bits (average: %0.02f bits)\n"
      cGRA "        Exec timing : " cNOR "%s to %s us (average: %s us)\n",
      queued_favored, queued_variable, queued_paths, min_bits, max_bits, 
      ((double)total_bitmap_size) / (total_bitmap_entries ? total_bitmap_entries : 1),
      DI(min_us), DI(max_us), DI(avg_us));

  if (!timeout_given) {

    /* Figure out the appropriate timeout. The basic idea is: 5x average or
       1x max, rounded up to EXEC_TM_ROUND ms and capped at 1 second.

       If the program is slow, the multiplier is lowered to 2x or 3x, because
       random scheduler jitter is less likely to have any impact, and because
       our patience is wearing thin =) */

    if (avg_us > 50000) exec_tmout = avg_us * 2 / 1000;
    else if (avg_us > 10000) exec_tmout = avg_us * 3 / 1000;
    else exec_tmout = avg_us * 5 / 1000;

    exec_tmout = MAX(exec_tmout, max_us / 1000);
    exec_tmout = (exec_tmout + EXEC_TM_ROUND) / EXEC_TM_ROUND * EXEC_TM_ROUND;

    if (exec_tmout > EXEC_TIMEOUT) exec_tmout = EXEC_TIMEOUT;

    ACTF("No -t option specified, so I'll use exec timeout of %u ms.", 
         exec_tmout);

    timeout_given = 1;

  } else if (timeout_given == 3) {

    ACTF("Applying timeout settings from resumed session (%u ms).", exec_tmout);

  }

  OKF("All set and ready to roll!");

}


/* Find first power of two greater or equal to val. */

static u32 next_p2(u32 val) {

  u32 ret = 1;
  while (val > ret) ret <<= 1;
  return ret;

} 


/* Trim all new test cases to save cycles when doing deterministic checks. The
   trimmer uses power-of-two increments somewhere between 1/16 and 1/1024 of
   file size, to keep the stage short and sweet. */

static u8 trim_case(char** argv, struct queue_entry* q, u8* in_buf) {

  static u8 tmp[64];
  static u8 clean_trace[MAP_SIZE];

  u8  needs_write = 0, fault = 0;
  u32 trim_exec = 0;
  u32 remove_len;
  u32 len_p2;

  /* Although the trimmer will be less useful when variable behavior is
     detected, it will still work to some extent, so we don't check for
     this. */

  if (q->len < 5) return 0;

  stage_name = tmp;
  bytes_trim_in += q->len;

  /* Select initial chunk len, starting with large steps. */

  len_p2 = next_p2(q->len);

  remove_len = MAX(len_p2 / TRIM_START_STEPS, TRIM_MIN_BYTES);

  /* Continue until the number of steps gets too high or the stepover
     gets too small. */

  while (remove_len >= MAX(len_p2 / TRIM_END_STEPS, TRIM_MIN_BYTES)) {

    u32 remove_pos = remove_len;

    sprintf(tmp, "trim %s/%s", DI(remove_len), DI(remove_len));

    stage_cur = 0;
    stage_max = q->len / remove_len;

    while (remove_pos < q->len) {

      u32 trim_avail = MIN(remove_len, q->len - remove_pos);
      u32 cksum;

      write_with_gap(in_buf, q->len, remove_pos, trim_avail);

      fault = run_target(argv);
      trim_execs++;

      if (stop_soon || fault == FAULT_ERROR) goto abort_trimming;

      /* Note that we don't keep track of crashes or hangs here; maybe TODO? */

      cksum = hash32(trace_bits, MAP_SIZE, HASH_CONST);

      /* If the deletion had no impact on the trace, make it permanent. This
         isn't perfect for variable-path inputs, but we're just making a
         best-effort pass, so it's not a big deal if we end up with false
         negatives every now and then. */

      if (cksum == q->exec_cksum) {

        u32 move_tail = q->len - remove_pos - trim_avail;

        q->len -= trim_avail;
        len_p2  = next_p2(q->len);

        memmove(in_buf + remove_pos, in_buf + remove_pos + trim_avail, 
                move_tail);

        /* Let's save a clean trace, which will be needed by
           update_bitmap_score once we're done with the trimming stuff. */

        if (!needs_write) {

          needs_write = 1;
          memcpy(clean_trace, trace_bits, MAP_SIZE);

        }

      } else remove_pos += remove_len;

      /* Since this can be slow, update the screen every now and then. */

      if (!(trim_exec++ % stats_update_freq)) show_stats();
      stage_cur++;

    }

    remove_len >>= 1;

  }

  /* If we have made changes to in_buf, we also need to update the on-disk
     version of the test case. */

  if (needs_write) {

    s32 fd;

    unlink(q->fname); /* ignore errors */

    fd = open(q->fname, O_WRONLY | O_CREAT | O_EXCL, 0600);

    if (fd < 0) PFATAL("Unable to create '%s'", q->fname);

    ck_write(fd, in_buf, q->len, q->fname);
    close(fd);

    memcpy(trace_bits, clean_trace, MAP_SIZE);
    update_bitmap_score(q);

  }



abort_trimming:

  bytes_trim_out += q->len;
  return fault;

}


/* Write a modified test case, run program, process results. Handle
   error conditions, returning 1 if it's time to bail out. This is
   a helper function for fuzz_one(). */

static u8 common_fuzz_stuff(char** argv, u8* out_buf, u32 len) {

  u8 fault;

  if (post_handler) {

    out_buf = post_handler(out_buf, &len);
    if (!out_buf || !len) return 0;

  }

  write_to_testcase(out_buf, len);

  fault = run_target(argv);

  if (stop_soon) return 1;

  if (fault == FAULT_HANG) {

    if (subseq_hangs++ > HANG_LIMIT) {
      cur_skipped_paths++;
      return 1;
    }

  } else subseq_hangs = 0;

  /* Users can hit us with SIGUSR1 to request the current input
     to be abandoned. */

  if (skip_requested) {

     skip_requested = 0;
     cur_skipped_paths++;
     return 1;

  }

  /* This handles FAULT_ERROR for us: */

  queued_discovered += save_if_interesting(argv, out_buf, len, fault);

  if (!(stage_cur % stats_update_freq) || stage_cur + 1 == stage_max)
    show_stats();

  return 0;

}


/* Helper to choose random block len for block operations in fuzz_one().
   Doesn't return zero, provided that max_len is > 0. */

static u32 choose_block_len(u32 limit) {

  u32 min_value, max_value;
  u32 rlim = MIN(queue_cycle, 3);

  if (!run_over10m) rlim = 1;

  switch (UR(rlim)) {

    case 0:  min_value = 1;
             max_value = HAVOC_BLK_SMALL;
             break;

    case 1:  min_value = HAVOC_BLK_SMALL;
             max_value = HAVOC_BLK_MEDIUM;
             break;

    default: min_value = HAVOC_BLK_MEDIUM;
             max_value = HAVOC_BLK_LARGE;


  }

  if (min_value >= limit) min_value = 1;

  return min_value + UR(MIN(max_value, limit) - min_value + 1);

}


/* Calculate case desirability score to adjust the length of havoc fuzzing.
   A helper function for fuzz_one(). Maybe some of these constants should
   go into config.h. */

static u32 calculate_score(struct queue_entry* q) {

  u32 avg_exec_us = total_cal_us / total_cal_cycles;
  u32 avg_bitmap_size = total_bitmap_size / total_bitmap_entries;
  u32 perf_score = 100;

  /* Adjust score based on execution speed of this path, compared to the
     global average. Multiplier ranges from 0.1x to 3x. Fast inputs are
     less expensive to fuzz, so we're giving them more air time. */

  if (q->exec_us * 0.1 > avg_exec_us) perf_score = 10;
  else if (q->exec_us * 0.25 > avg_exec_us) perf_score = 25;
  else if (q->exec_us * 0.5 > avg_exec_us) perf_score = 50;
  else if (q->exec_us * 0.75 > avg_exec_us) perf_score = 75;
  else if (q->exec_us * 4 < avg_exec_us) perf_score = 300;
  else if (q->exec_us * 3 < avg_exec_us) perf_score = 200;
  else if (q->exec_us * 2 < avg_exec_us) perf_score = 150;

  /* Adjust score based on bitmap size. The working theory is that better
     coverage translates to better targets. Multiplier from 0.25x to 3x. */

  if (q->bitmap_size * 0.3 > avg_bitmap_size) perf_score *= 3;
  else if (q->bitmap_size * 0.5 > avg_bitmap_size) perf_score *= 2;
  else if (q->bitmap_size * 0.75 > avg_bitmap_size) perf_score *= 1.5;
  else if (q->bitmap_size * 3 < avg_bitmap_size) perf_score *= 0.25;
  else if (q->bitmap_size * 2 < avg_bitmap_size) perf_score *= 0.5;
  else if (q->bitmap_size * 1.5 < avg_bitmap_size) perf_score *= 0.75;

  /* Adjust score based on handicap. Handicap is proportional to how late
     in the game we learned about this path. Latecomers are allowed to run
     for a bit longer until they catch up with the rest. */

  if (q->handicap >= 4) {

    perf_score *= 4;
    q->handicap -= 4;

  } else if (q->handicap) {

    perf_score *= 2;
    q->handicap--;

  }

  /* Final adjustment based on input depth, under the assumption that fuzzing
     deeper test cases is more likely to reveal stuff that can't be
     discovered with traditional fuzzers. */

  switch (q->depth) {

    case 0 ... 3:   break;
    case 4 ... 7:   perf_score *= 2; break;
    case 8 ... 13:  perf_score *= 4; break;
    case 14 ... 25: perf_score *= 6; break;
    default:        perf_score *= 8;

  }

  /* Make sure that we don't go over limit. */

  if (perf_score > HAVOC_MAX_MULT * 100) perf_score = HAVOC_MAX_MULT * 100;

  return perf_score;

}


/* Helper function to see if a particular change (xor_val = old ^ new) could
   be a product of deterministic bit flips with the lengths and stepovers
   attempted by afl-fuzz. This is used to avoid dupes in some of the
   deterministic fuzzing operations that follow bit flips. We also
   return 1 if xor_val is zero, which implies that the old and attempted new
   values are identical and the exec would be a waste of time. */

static u8 could_be_bitflip(u32 xor_val) {

  u32 sh = 0;

  if (!xor_val) return 1;

  /* Shift left until first bit set. */

  while (!(xor_val & 1)) { sh++; xor_val >>= 1; }

  /* 1-, 2-, and 4-bit patterns are OK anywhere. */

  if (xor_val == 1 || xor_val == 3 || xor_val == 15) return 1;

  /* 8-, 16-, and 32-bit patterns are OK only if shift factor is
     divisible by 8, since that's the stepover for these ops. */

  if (sh & 7) return 0;

  if (xor_val == 0xff || xor_val == 0xffff || xor_val == 0xffffffff)
    return 1;

  return 0;

}


/* Helper function to see if a particular value is reachable through
   arithmetic operations. Used for similar purposes. */

static u8 could_be_arith(u32 old_val, u32 new_val, u8 blen) {

  u32 i, ov = 0, nv = 0, diffs = 0;

  if (old_val == new_val) return 1;

  /* See if one-byte adjustments to any byte could produce this result. */

  for (i = 0; i < blen; i++) {

    u8 a = old_val >> (8 * i),
       b = new_val >> (8 * i);

    if (a != b) { diffs++; ov = a; nv = b; }

  }

  /* If only one byte differs and the values are within range, return 1. */

  if (diffs == 1) {

    if ((u8)(ov - nv) <= ARITH_MAX ||
        (u8)(nv - ov) <= ARITH_MAX) return 1;

  }

  if (blen == 1) return 0;

  /* See if two-byte adjustments to any byte would produce this result. */

  diffs = 0;

  for (i = 0; i < blen / 2; i++) {

    u16 a = old_val >> (16 * i),
        b = new_val >> (16 * i);

    if (a != b) { diffs++; ov = a; nv = b; }

  }

  /* If only one word differs and the values are within range, return 1. */

  if (diffs == 1) {

    if ((u16)(ov - nv) <= ARITH_MAX ||
        (u16)(nv - ov) <= ARITH_MAX) return 1;

    ov = SWAP16(ov); nv = SWAP16(nv);

    if ((u16)(ov - nv) <= ARITH_MAX ||
        (u16)(nv - ov) <= ARITH_MAX) return 1;

  }

  /* Finally, let's do the same thing for dwords. */

  if (blen == 4) {

    if ((u32)(old_val - new_val) <= ARITH_MAX ||
        (u32)(new_val - old_val) <= ARITH_MAX) return 1;

    new_val = SWAP32(new_val);
    old_val = SWAP32(old_val);

    if ((u32)(old_val - new_val) <= ARITH_MAX ||
        (u32)(new_val - old_val) <= ARITH_MAX) return 1;

  }

  return 0;

}


/* Last but not least, a similar helper to see if insertion of an 
   interesting integer is redundant given the insertions done for
   shorter blen. The last param (check_le) is set if the caller
   already executed LE insertion for current blen and wants to see
   if BE variant passed in new_val is unique. */

static u8 could_be_interest(u32 old_val, u32 new_val, u8 blen, u8 check_le) {

  u32 i, j;

  if (old_val == new_val) return 1;

  /* See if one-byte insertions from interesting_8 over old_val could
     produce new_val. */

  for (i = 0; i < blen; i++) {

    for (j = 0; j < sizeof(interesting_8); j++) {

      u32 tval = (old_val & ~(0xff << (i * 8))) |
                 (((u8)interesting_8[j]) << (i * 8));

      if (new_val == tval) return 1;

    }

  }

  /* Bail out unless we're also asked to examine two-byte LE insertions
     as a preparation for BE attempts. */

  if (blen == 2 && !check_le) return 0;

  /* See if two-byte insertions over old_val could give us new_val. */

  for (i = 0; i < blen - 1; i++) {

    for (j = 0; j < sizeof(interesting_16) / 2; j++) {

      u32 tval = (old_val & ~(0xffff << (i * 8))) |
                 (((u16)interesting_16[j]) << (i * 8));

      if (new_val == tval) return 1;

      /* Continue here only if blen > 2. */

      if (blen > 2) {

        tval = (old_val & ~(0xffff << (i * 8))) |
               (SWAP16(interesting_16[j]) << (i * 8));

        if (new_val == tval) return 1;

      }

    }

  }

  if (blen == 4 && check_le) {

    /* See if four-byte insertions could produce the same result
       (LE only). */

    for (j = 0; j < sizeof(interesting_32) / 4; j++)
      if (new_val == (u32)interesting_32[j]) return 1;

  }

  return 0;

}


/* Take the current entry from the queue, fuzz it for a while. This
   function is a tad too long... returns 0 if fuzzed successfully, 1 if
   skipped or bailed out. */

static u8 fuzz_one(char** argv) {

  s32 len, fd, temp_len, i, j;
  u8  *in_buf, *out_buf, *orig_in, *ex_tmp, *eff_map = 0;
  u64 havoc_queued,  orig_hit_cnt, new_hit_cnt;
  u32 splice_cycle = 0, perf_score = 100, orig_perf, prev_cksum, eff_cnt = 1;

  u8  ret_val = 1;

  u8  a_collect[MAX_AUTO_EXTRA];
  u32 a_len = 0;

#ifdef IGNORE_FINDS

  /* In IGNORE_FINDS mode, skip any entries that weren't in the
     initial data set. */

  if (queue_cur->depth > 1) return 1;

#else

  if (pending_favored) {

    /* If we have any favored, non-fuzzed new arrivals in the queue,
       possibly skip to them at the expense of already-fuzzed or non-favored
       cases. */

    if ((queue_cur->was_fuzzed || !queue_cur->favored) &&
        UR(100) < SKIP_TO_NEW_PROB) return 1;

  } else if (!dumb_mode && !queue_cur->favored && queued_paths > 10) {

    /* Otherwise, still possibly skip non-favored cases, albeit less often.
       The odds of skipping stuff are higher for already-fuzzed inputs and
       lower for never-fuzzed entries. */

    if (queue_cycle > 1 && !queue_cur->was_fuzzed) {

      if (UR(100) < SKIP_NFAV_NEW_PROB) return 1;

    } else {

      if (UR(100) < SKIP_NFAV_OLD_PROB) return 1;

    }

  }

#endif /* ^IGNORE_FINDS */

  if (not_on_tty)
    ACTF("Fuzzing test case #%u (%u total)...", current_entry, queued_paths);

  /* Map the test case into memory. */

  fd = open(queue_cur->fname, O_RDONLY);

  if (fd < 0) PFATAL("Unable to open '%s'", queue_cur->fname);

  len = queue_cur->len;

  orig_in = in_buf = mmap(0, len, PROT_READ | PROT_WRITE, MAP_PRIVATE, fd, 0);

  if (orig_in == MAP_FAILED) PFATAL("Unable to mmap '%s'", queue_cur->fname);

  close(fd);

  /* We could mmap() out_buf as MAP_PRIVATE, but we end up clobbering every
     single byte anyway, so it wouldn't give us any performance or memory usage
     benefits. */

  out_buf = ck_alloc_nozero(len);

  subseq_hangs = 0;

  cur_depth = queue_cur->depth;

  /*******************************************
   * CALIBRATION (only if failed earlier on) *
   *******************************************/

  if (queue_cur->cal_failed) {

    u8 res = FAULT_HANG;

    if (queue_cur->cal_failed < CAL_CHANCES) {

      res = calibrate_case(argv, queue_cur, in_buf, queue_cycle - 1, 0);

      if (res == FAULT_ERROR)
        FATAL("Unable to execute target application");

    }

    if (stop_soon || res != crash_mode) {
      cur_skipped_paths++;
      goto abandon_entry;
    }

  }

  /************
   * TRIMMING *
   ************/

  if (!dumb_mode && !queue_cur->trim_done) {

    u8 res = trim_case(argv, queue_cur, in_buf);

    if (res == FAULT_ERROR)
      FATAL("Unable to execute target application");

    if (stop_soon) {
      cur_skipped_paths++;
      goto abandon_entry;
    }

    /* Don't retry trimming, even if it failed. */

    queue_cur->trim_done = 1;

    if (len != queue_cur->len) len = queue_cur->len;

  }

  memcpy(out_buf, in_buf, len);

  /*********************
   * PERFORMANCE SCORE *
   *********************/

  orig_perf = perf_score = calculate_score(queue_cur);

  /* Skip right away if -d is given, if we have done deterministic fuzzing on
     this entry ourselves (was_fuzzed), or if it has gone through deterministic
     testing in earlier, resumed runs (passed_det). */

  if (skip_deterministic || queue_cur->was_fuzzed || queue_cur->passed_det)
    goto havoc_stage;

  /*********************************************
   * SIMPLE BITFLIP (+dictionary construction) *
   *********************************************/

#define FLIP_BIT(_ar, _b) do { \
    u8* _arf = (u8*)(_ar); \
    u32 _bf = (_b); \
    _arf[(_bf) >> 3] ^= (128 >> ((_bf) & 7)); \
  } while (0)

  /* Single walking bit. */

  stage_short = "flip1";
  stage_max   = len << 3;
  stage_name  = "bitflip 1/1";

  stage_val_type = STAGE_VAL_NONE;

  orig_hit_cnt = queued_paths + unique_crashes;

  prev_cksum = queue_cur->exec_cksum;

  for (stage_cur = 0; stage_cur < stage_max; stage_cur++) {

    stage_cur_byte = stage_cur >> 3;

    FLIP_BIT(out_buf, stage_cur);

    if (common_fuzz_stuff(argv, out_buf, len)) goto abandon_entry;

    FLIP_BIT(out_buf, stage_cur);

    /* While flipping the least significant bit in every byte, pull of an extra
       trick to detect possible syntax tokens. In essence, the idea is that if
       you have a binary blob like this:

       xxxxxxxxIHDRxxxxxxxx

       ...and changing the leading and trailing bytes causes variable or no
       changes in program flow, but touching any character in the "IHDR" string
       always produces the same, distinctive path, it's highly likely that
       "IHDR" is an atomically-checked magic value of special significance to
       the fuzzed format.

       We do this here, rather than as a separate stage, because it's a nice
       way to keep the operation approximately "free" (i.e., no extra execs).
       
       Empirically, performing the check when flipping the least significant bit
       is advantageous, compared to doing it at the time of more disruptive
       changes, where the program flow may be affected in more violent ways.

       The caveat is that we won't generate dictionaries in the -d mode or -S
       mode - but that's probably a fair trade-off.

       This won't work particularly well with paths that exhibit variable
       behavior, but fails gracefully, so we'll carry out the checks anyway.

      */

    if (!dumb_mode && (stage_cur & 7) == 7) {

      u32 cksum = hash32(trace_bits, MAP_SIZE, HASH_CONST);

      if (stage_cur == stage_max - 1 && cksum == prev_cksum) {

        /* If at end of file and we are still collecting a string, grab the
           final character and force output. */

        if (a_len < MAX_AUTO_EXTRA) a_collect[a_len] = out_buf[stage_cur >> 3];
        a_len++;

        if (a_len >= MIN_AUTO_EXTRA && a_len <= MAX_AUTO_EXTRA)
          maybe_add_auto(a_collect, a_len);

      } else if (cksum != prev_cksum) {

        /* Otherwise, if the checksum has changed, see if we have something
           worthwhile queued up, and collect that if the answer is yes. */

        if (a_len >= MIN_AUTO_EXTRA && a_len <= MAX_AUTO_EXTRA)
          maybe_add_auto(a_collect, a_len);

        a_len = 0;
        prev_cksum = cksum;

      }

      /* Continue collecting string, but only if the bit flip actually made
         any difference - we don't want no-op tokens. */

      if (cksum != queue_cur->exec_cksum) {

        if (a_len < MAX_AUTO_EXTRA) a_collect[a_len] = out_buf[stage_cur >> 3];        
        a_len++;

      }

    }

  }

  new_hit_cnt = queued_paths + unique_crashes;

  stage_finds[STAGE_FLIP1]  += new_hit_cnt - orig_hit_cnt;
  stage_cycles[STAGE_FLIP1] += stage_max;

  if (queue_cur->passed_det) goto havoc_stage;

  /* Two walking bits. */

  stage_name  = "bitflip 2/1";
  stage_short = "flip2";
  stage_max   = (len << 3) - 1;

  orig_hit_cnt = new_hit_cnt;

  for (stage_cur = 0; stage_cur < stage_max; stage_cur++) {

    stage_cur_byte = stage_cur >> 3;

    FLIP_BIT(out_buf, stage_cur);
    FLIP_BIT(out_buf, stage_cur + 1);

    if (common_fuzz_stuff(argv, out_buf, len)) goto abandon_entry;

    FLIP_BIT(out_buf, stage_cur);
    FLIP_BIT(out_buf, stage_cur + 1);

  }

  new_hit_cnt = queued_paths + unique_crashes;

  stage_finds[STAGE_FLIP2]  += new_hit_cnt - orig_hit_cnt;
  stage_cycles[STAGE_FLIP2] += stage_max;

  /* Four walking bits. */

  stage_name  = "bitflip 4/1";
  stage_short = "flip4";
  stage_max   = (len << 3) - 3;

  orig_hit_cnt = new_hit_cnt;

  for (stage_cur = 0; stage_cur < stage_max; stage_cur++) {

    stage_cur_byte = stage_cur >> 3;

    FLIP_BIT(out_buf, stage_cur);
    FLIP_BIT(out_buf, stage_cur + 1);
    FLIP_BIT(out_buf, stage_cur + 2);
    FLIP_BIT(out_buf, stage_cur + 3);

    if (common_fuzz_stuff(argv, out_buf, len)) goto abandon_entry;

    FLIP_BIT(out_buf, stage_cur);
    FLIP_BIT(out_buf, stage_cur + 1);
    FLIP_BIT(out_buf, stage_cur + 2);
    FLIP_BIT(out_buf, stage_cur + 3);

  }

  new_hit_cnt = queued_paths + unique_crashes;

  stage_finds[STAGE_FLIP4]  += new_hit_cnt - orig_hit_cnt;
  stage_cycles[STAGE_FLIP4] += stage_max;

  /* Effector map setup. These macros calculate:

     EFF_APOS      - position of a particular file offset in the map.
     EFF_ALEN      - length of an map with a particular number of bytes.
     EFF_SPAN_ALEN - map span for a sequence of bytes.

   */

#define EFF_APOS(_p)          ((_p) >> EFF_MAP_SCALE2)
#define EFF_REM(_x)           ((_x) & ((1 << EFF_MAP_SCALE2) - 1))
#define EFF_ALEN(_l)          (EFF_APOS(_l) + !!EFF_REM(_l))
#define EFF_SPAN_ALEN(_p, _l) (EFF_APOS((_p) + (_l) - 1) - EFF_APOS(_p) + 1)

  /* Initialize effector map for the next step (see comments below). Always
     flag first and last byte as doing something. */

  eff_map    = ck_alloc(EFF_ALEN(len));
  eff_map[0] = 1;

  if (EFF_APOS(len - 1) != 0) {
    eff_map[EFF_APOS(len - 1)] = 1;
    eff_cnt++;
  }

  /* Walking byte. */

  stage_name  = "bitflip 8/8";
  stage_short = "flip8";
  stage_max   = len;

  orig_hit_cnt = new_hit_cnt;

  for (stage_cur = 0; stage_cur < stage_max; stage_cur++) {

    stage_cur_byte = stage_cur;

    out_buf[stage_cur] ^= 0xFF;

    if (common_fuzz_stuff(argv, out_buf, len)) goto abandon_entry;

    /* We also use this stage to pull off a simple trick: we identify
       bytes that seem to have no effect on the current execution path
       even when fully flipped - and we skip them during more expensive
       deterministic stages, such as arithmetics or known ints. */

    if (!eff_map[EFF_APOS(stage_cur)]) {

      u32 cksum;

      /* If in dumb mode or if the file is very short, just flag everything
         without wasting time on checksums. */

      if (!dumb_mode && len >= EFF_MIN_LEN)
        cksum = hash32(trace_bits, MAP_SIZE, HASH_CONST);
      else
        cksum = ~queue_cur->exec_cksum;

      if (cksum != queue_cur->exec_cksum) {
        eff_map[EFF_APOS(stage_cur)] = 1;
        eff_cnt++;
      }

    }

    out_buf[stage_cur] ^= 0xFF;

  }

  /* If the effector map is more than EFF_MAX_PERC dense, just flag the
     whole thing as worth fuzzing, since we wouldn't be saving much time
     anyway. */

  if (eff_cnt != EFF_ALEN(len) &&
      eff_cnt * 100 / EFF_ALEN(len) > EFF_MAX_PERC) {

    memset(eff_map, 1, EFF_ALEN(len));

    blocks_eff_select += EFF_ALEN(len);

  } else {

    blocks_eff_select += eff_cnt;

  }

  blocks_eff_total += EFF_ALEN(len);

  new_hit_cnt = queued_paths + unique_crashes;

  stage_finds[STAGE_FLIP8]  += new_hit_cnt - orig_hit_cnt;
  stage_cycles[STAGE_FLIP8] += stage_max;

  /* Two walking bytes. */

  if (len < 2) goto skip_bitflip;

  stage_name  = "bitflip 16/8";
  stage_short = "flip16";
  stage_cur   = 0;
  stage_max   = len - 1;

  orig_hit_cnt = new_hit_cnt;

  for (i = 0; i < len - 1; i++) {

    /* Let's consult the effector map... */

    if (!eff_map[EFF_APOS(i)] && !eff_map[EFF_APOS(i + 1)]) {
      stage_max--;
      continue;
    }

    stage_cur_byte = i;

    *(u16*)(out_buf + i) ^= 0xFFFF;

    if (common_fuzz_stuff(argv, out_buf, len)) goto abandon_entry;
    stage_cur++;

    *(u16*)(out_buf + i) ^= 0xFFFF;


  }

  new_hit_cnt = queued_paths + unique_crashes;

  stage_finds[STAGE_FLIP16]  += new_hit_cnt - orig_hit_cnt;
  stage_cycles[STAGE_FLIP16] += stage_max;

  if (len < 4) goto skip_bitflip;

  /* Four walking bytes. */

  stage_name  = "bitflip 32/8";
  stage_short = "flip32";
  stage_cur   = 0;
  stage_max   = len - 3;

  orig_hit_cnt = new_hit_cnt;

  for (i = 0; i < len - 3; i++) {

    /* Let's consult the effector map... */
    if (!eff_map[EFF_APOS(i)] && !eff_map[EFF_APOS(i + 1)] &&
        !eff_map[EFF_APOS(i + 2)] && !eff_map[EFF_APOS(i + 3)]) {
      stage_max--;
      continue;
    }

    stage_cur_byte = i;

    *(u32*)(out_buf + i) ^= 0xFFFFFFFF;

    if (common_fuzz_stuff(argv, out_buf, len)) goto abandon_entry;
    stage_cur++;

    *(u32*)(out_buf + i) ^= 0xFFFFFFFF;

  }

  new_hit_cnt = queued_paths + unique_crashes;

  stage_finds[STAGE_FLIP32]  += new_hit_cnt - orig_hit_cnt;
  stage_cycles[STAGE_FLIP32] += stage_max;

skip_bitflip:

  /**********************
   * ARITHMETIC INC/DEC *
   **********************/

  /* 8-bit arithmetics. */

  stage_name  = "arith 8/8";
  stage_short = "arith8";
  stage_cur   = 0;
  stage_max   = 2 * len * ARITH_MAX;

  stage_val_type = STAGE_VAL_LE;

  orig_hit_cnt = new_hit_cnt;

  for (i = 0; i < len; i++) {

    u8 orig = out_buf[i];

    /* Let's consult the effector map... */

    if (!eff_map[EFF_APOS(i)]) {
      stage_max -= 2 * ARITH_MAX;
      continue;
    }

    stage_cur_byte = i;

    for (j = 1; j <= ARITH_MAX; j++) {

      u8 r = orig ^ (orig + j);

      /* Do arithmetic operations only if the result couldn't be a product
         of a bitflip. */

      if (!could_be_bitflip(r)) {

        stage_cur_val = j;
        out_buf[i] = orig + j;

        if (common_fuzz_stuff(argv, out_buf, len)) goto abandon_entry;
        stage_cur++;

      } else stage_max--;

      r =  orig ^ (orig - j);

      if (!could_be_bitflip(r)) {

        stage_cur_val = -j;
        out_buf[i] = orig - j;

        if (common_fuzz_stuff(argv, out_buf, len)) goto abandon_entry;
        stage_cur++;

      } else stage_max--;

      out_buf[i] = orig;

    }

  }

  new_hit_cnt = queued_paths + unique_crashes;

  stage_finds[STAGE_ARITH8]  += new_hit_cnt - orig_hit_cnt;
  stage_cycles[STAGE_ARITH8] += stage_max;

  /* 16-bit arithmetics, both endians. */

  if (len < 2) goto skip_arith;

  stage_name  = "arith 16/8";
  stage_short = "arith16";
  stage_cur   = 0;
  stage_max   = 4 * (len - 1) * ARITH_MAX;

  orig_hit_cnt = new_hit_cnt;

  for (i = 0; i < len - 1; i++) {

    u16 orig = *(u16*)(out_buf + i);

    /* Let's consult the effector map... */

    if (!eff_map[EFF_APOS(i)] && !eff_map[EFF_APOS(i + 1)]) {
      stage_max -= 4 * ARITH_MAX;
      continue;
    }

    stage_cur_byte = i;

    for (j = 1; j <= ARITH_MAX; j++) {

      u16 r1 = orig ^ (orig + j),
          r2 = orig ^ (orig - j),
          r3 = orig ^ SWAP16(SWAP16(orig) + j),
          r4 = orig ^ SWAP16(SWAP16(orig) - j);

      /* Try little endian addition and subtraction first. Do it only
         if the operation would affect more than one byte (hence the 
         & 0xff overflow checks) and if it couldn't be a product of
         a bitflip. */

      stage_val_type = STAGE_VAL_LE; 

      if ((orig & 0xff) + j > 0xff && !could_be_bitflip(r1)) {

        stage_cur_val = j;
        *(u16*)(out_buf + i) = orig + j;

        if (common_fuzz_stuff(argv, out_buf, len)) goto abandon_entry;
        stage_cur++;
 
      } else stage_max--;

      if ((orig & 0xff) < j && !could_be_bitflip(r2)) {

        stage_cur_val = -j;
        *(u16*)(out_buf + i) = orig - j;

        if (common_fuzz_stuff(argv, out_buf, len)) goto abandon_entry;
        stage_cur++;

      } else stage_max--;

      /* Big endian comes next. Same deal. */

      stage_val_type = STAGE_VAL_BE;


      if ((orig >> 8) + j > 0xff && !could_be_bitflip(r3)) {

        stage_cur_val = j;
        *(u16*)(out_buf + i) = SWAP16(SWAP16(orig) + j);

        if (common_fuzz_stuff(argv, out_buf, len)) goto abandon_entry;
        stage_cur++;

      } else stage_max--;

      if ((orig >> 8) < j && !could_be_bitflip(r4)) {

        stage_cur_val = -j;
        *(u16*)(out_buf + i) = SWAP16(SWAP16(orig) - j);

        if (common_fuzz_stuff(argv, out_buf, len)) goto abandon_entry;
        stage_cur++;

      } else stage_max--;

      *(u16*)(out_buf + i) = orig;

    }

  }

  new_hit_cnt = queued_paths + unique_crashes;

  stage_finds[STAGE_ARITH16]  += new_hit_cnt - orig_hit_cnt;
  stage_cycles[STAGE_ARITH16] += stage_max;

  /* 32-bit arithmetics, both endians. */

  if (len < 4) goto skip_arith;

  stage_name  = "arith 32/8";
  stage_short = "arith32";
  stage_cur   = 0;
  stage_max   = 4 * (len - 3) * ARITH_MAX;

  orig_hit_cnt = new_hit_cnt;

  for (i = 0; i < len - 3; i++) {

    u32 orig = *(u32*)(out_buf + i);

    /* Let's consult the effector map... */

    if (!eff_map[EFF_APOS(i)] && !eff_map[EFF_APOS(i + 1)] &&
        !eff_map[EFF_APOS(i + 2)] && !eff_map[EFF_APOS(i + 3)]) {
      stage_max -= 4 * ARITH_MAX;
      continue;
    }

    stage_cur_byte = i;

    for (j = 1; j <= ARITH_MAX; j++) {

      u32 r1 = orig ^ (orig + j),
          r2 = orig ^ (orig - j),
          r3 = orig ^ SWAP32(SWAP32(orig) + j),
          r4 = orig ^ SWAP32(SWAP32(orig) - j);

      /* Little endian first. Same deal as with 16-bit: we only want to
         try if the operation would have effect on more than two bytes. */

      stage_val_type = STAGE_VAL_LE; 

      if ((orig & 0xffff) + j > 0xffff && !could_be_bitflip(r1)) {

        stage_cur_val = j;
        *(u32*)(out_buf + i) = orig + j;

        if (common_fuzz_stuff(argv, out_buf, len)) goto abandon_entry;
        stage_cur++;

      } else stage_max--;

      if ((orig & 0xffff) < j && !could_be_bitflip(r2)) {

        stage_cur_val = -j;
        *(u32*)(out_buf + i) = orig - j;

        if (common_fuzz_stuff(argv, out_buf, len)) goto abandon_entry;
        stage_cur++;

      } else stage_max--;

      /* Big endian next. */

      stage_val_type = STAGE_VAL_BE;

      if ((SWAP32(orig) & 0xffff) + j > 0xffff && !could_be_bitflip(r3)) {

        stage_cur_val = j;
        *(u32*)(out_buf + i) = SWAP32(SWAP32(orig) + j);

        if (common_fuzz_stuff(argv, out_buf, len)) goto abandon_entry;
        stage_cur++;

      } else stage_max--;

      if ((SWAP32(orig) & 0xffff) < j && !could_be_bitflip(r4)) {

        stage_cur_val = -j;
        *(u32*)(out_buf + i) = SWAP32(SWAP32(orig) - j);

        if (common_fuzz_stuff(argv, out_buf, len)) goto abandon_entry;
        stage_cur++;

      } else stage_max--;

      *(u32*)(out_buf + i) = orig;

    }

  }

  new_hit_cnt = queued_paths + unique_crashes;

  stage_finds[STAGE_ARITH32]  += new_hit_cnt - orig_hit_cnt;
  stage_cycles[STAGE_ARITH32] += stage_max;

skip_arith:

  /**********************
   * INTERESTING VALUES *
   **********************/

  stage_name  = "interest 8/8";
  stage_short = "int8";
  stage_cur   = 0;
  stage_max   = len * sizeof(interesting_8);

  stage_val_type = STAGE_VAL_LE;

  orig_hit_cnt = new_hit_cnt;

  /* Setting 8-bit integers. */

  for (i = 0; i < len; i++) {

    u8 orig = out_buf[i];

    /* Let's consult the effector map... */

    if (!eff_map[EFF_APOS(i)]) {
      stage_max -= sizeof(interesting_8);
      continue;
    }

    stage_cur_byte = i;

    for (j = 0; j < sizeof(interesting_8); j++) {

      /* Skip if the value could be a product of bitflips or arithmetics. */

      if (could_be_bitflip(orig ^ (u8)interesting_8[j]) ||
          could_be_arith(orig, (u8)interesting_8[j], 1)) {
        stage_max--;
        continue;
      }

      stage_cur_val = interesting_8[j];
      out_buf[i] = interesting_8[j];

      if (common_fuzz_stuff(argv, out_buf, len)) goto abandon_entry;

      out_buf[i] = orig;
      stage_cur++;

    }

  }

  new_hit_cnt = queued_paths + unique_crashes;

  stage_finds[STAGE_INTEREST8]  += new_hit_cnt - orig_hit_cnt;
  stage_cycles[STAGE_INTEREST8] += stage_max;

  /* Setting 16-bit integers, both endians. */

  if (len < 2) goto skip_interest;

  stage_name  = "interest 16/8";
  stage_short = "int16";
  stage_cur   = 0;
  stage_max   = 2 * (len - 1) * (sizeof(interesting_16) >> 1);

  orig_hit_cnt = new_hit_cnt;

  for (i = 0; i < len - 1; i++) {

    u16 orig = *(u16*)(out_buf + i);

    /* Let's consult the effector map... */

    if (!eff_map[EFF_APOS(i)] && !eff_map[EFF_APOS(i + 1)]) {
      stage_max -= sizeof(interesting_16);
      continue;
    }

    stage_cur_byte = i;

    for (j = 0; j < sizeof(interesting_16) / 2; j++) {

      stage_cur_val = interesting_16[j];

      /* Skip if this could be a product of a bitflip, arithmetics,
         or single-byte interesting value insertion. */

      if (!could_be_bitflip(orig ^ (u16)interesting_16[j]) &&
          !could_be_arith(orig, (u16)interesting_16[j], 2) &&
          !could_be_interest(orig, (u16)interesting_16[j], 2, 0)) {

        stage_val_type = STAGE_VAL_LE;

        *(u16*)(out_buf + i) = interesting_16[j];

        if (common_fuzz_stuff(argv, out_buf, len)) goto abandon_entry;
        stage_cur++;

      } else stage_max--;

      if ((u16)interesting_16[j] != SWAP16(interesting_16[j]) &&
          !could_be_bitflip(orig ^ SWAP16(interesting_16[j])) &&
          !could_be_arith(orig, SWAP16(interesting_16[j]), 2) &&
          !could_be_interest(orig, SWAP16(interesting_16[j]), 2, 1)) {

        stage_val_type = STAGE_VAL_BE;

        *(u16*)(out_buf + i) = SWAP16(interesting_16[j]);
        if (common_fuzz_stuff(argv, out_buf, len)) goto abandon_entry;
        stage_cur++;

      } else stage_max--;

    }

    *(u16*)(out_buf + i) = orig;

  }

  new_hit_cnt = queued_paths + unique_crashes;

  stage_finds[STAGE_INTEREST16]  += new_hit_cnt - orig_hit_cnt;
  stage_cycles[STAGE_INTEREST16] += stage_max;

  if (len < 4) goto skip_interest;

  /* Setting 32-bit integers, both endians. */

  stage_name  = "interest 32/8";
  stage_short = "int32";
  stage_cur   = 0;
  stage_max   = 2 * (len - 3) * (sizeof(interesting_32) >> 2);

  orig_hit_cnt = new_hit_cnt;

  for (i = 0; i < len - 3; i++) {

    u32 orig = *(u32*)(out_buf + i);

    /* Let's consult the effector map... */

    if (!eff_map[EFF_APOS(i)] && !eff_map[EFF_APOS(i + 1)] &&
        !eff_map[EFF_APOS(i + 2)] && !eff_map[EFF_APOS(i + 3)]) {
      stage_max -= sizeof(interesting_32) >> 1;
      continue;
    }

    stage_cur_byte = i;

    for (j = 0; j < sizeof(interesting_32) / 4; j++) {

      stage_cur_val = interesting_32[j];

      /* Skip if this could be a product of a bitflip, arithmetics,
         or word interesting value insertion. */

      if (!could_be_bitflip(orig ^ (u32)interesting_32[j]) &&
          !could_be_arith(orig, interesting_32[j], 4) &&
          !could_be_interest(orig, interesting_32[j], 4, 0)) {

        stage_val_type = STAGE_VAL_LE;

        *(u32*)(out_buf + i) = interesting_32[j];

        if (common_fuzz_stuff(argv, out_buf, len)) goto abandon_entry;
        stage_cur++;

      } else stage_max--;

      if ((u32)interesting_32[j] != SWAP32(interesting_32[j]) &&
          !could_be_bitflip(orig ^ SWAP32(interesting_32[j])) &&
          !could_be_arith(orig, SWAP32(interesting_32[j]), 4) &&
          !could_be_interest(orig, SWAP32(interesting_32[j]), 4, 1)) {

        stage_val_type = STAGE_VAL_BE;

        *(u32*)(out_buf + i) = SWAP32(interesting_32[j]);
        if (common_fuzz_stuff(argv, out_buf, len)) goto abandon_entry;
        stage_cur++;

      } else stage_max--;

    }

    *(u32*)(out_buf + i) = orig;

  }

  new_hit_cnt = queued_paths + unique_crashes;

  stage_finds[STAGE_INTEREST32]  += new_hit_cnt - orig_hit_cnt;
  stage_cycles[STAGE_INTEREST32] += stage_max;

skip_interest:

  /********************
   * DICTIONARY STUFF *
   ********************/

  if (!extras_cnt) goto skip_user_extras;

  /* Overwrite with user-supplied extras. */

  stage_name  = "user extras (over)";
  stage_short = "ext_UO";
  stage_cur   = 0;
  stage_max   = extras_cnt * len;

  stage_val_type = STAGE_VAL_NONE;

  orig_hit_cnt = new_hit_cnt;

  for (i = 0; i < len; i++) {

    u32 last_len = 0;

    stage_cur_byte = i;

    /* Extras are sorted by size, from smallest to largest. This means
       that we don't have to worry about restoring the buffer in
       between writes at a particular offset determined by the outer
       loop. */

    for (j = 0; j < extras_cnt; j++) {

      /* Skip extras probabilistically if extras_cnt > MAX_DET_EXTRAS. Also
         skip them if there's no room to insert the payload, if the token
         is redundant, or if its entire span has no bytes set in the effector
         map. */

      if ((extras_cnt > MAX_DET_EXTRAS && UR(extras_cnt) >= MAX_DET_EXTRAS) ||
          extras[j].len > len - i ||
          !memcmp(extras[j].data, out_buf + i, extras[j].len) ||
          !memchr(eff_map + EFF_APOS(i), 1, EFF_SPAN_ALEN(i, extras[j].len))) {

        stage_max--;
        continue;

      }

      last_len = extras[j].len;
      memcpy(out_buf + i, extras[j].data, last_len);

      if (common_fuzz_stuff(argv, out_buf, len)) goto abandon_entry;

      stage_cur++;

    }

    /* Restore all the clobbered memory. */
    memcpy(out_buf + i, in_buf + i, last_len);

  }

  new_hit_cnt = queued_paths + unique_crashes;

  stage_finds[STAGE_EXTRAS_UO]  += new_hit_cnt - orig_hit_cnt;
  stage_cycles[STAGE_EXTRAS_UO] += stage_max;

  /* Insertion of user-supplied extras. */

  stage_name  = "user extras (insert)";
  stage_short = "ext_UI";
  stage_cur   = 0;
  stage_max   = extras_cnt * len;

  orig_hit_cnt = new_hit_cnt;

  ex_tmp = ck_alloc(len + MAX_DICT_FILE);

  for (i = 0; i < len; i++) {

    stage_cur_byte = i;

    for (j = 0; j < extras_cnt; j++) {

      /* Insert token */
      memcpy(ex_tmp + i, extras[j].data, extras[j].len);

      /* Copy tail */
      memcpy(ex_tmp + i + extras[j].len, out_buf + i, len - i);

      if (common_fuzz_stuff(argv, ex_tmp, len + extras[j].len)) {
        ck_free(ex_tmp);
        goto abandon_entry;
      }

      stage_cur++;

    }

    /* Copy head */
    ex_tmp[i] = out_buf[i];

  }

  ck_free(ex_tmp);

  new_hit_cnt = queued_paths + unique_crashes;

  stage_finds[STAGE_EXTRAS_UI]  += new_hit_cnt - orig_hit_cnt;
  stage_cycles[STAGE_EXTRAS_UI] += stage_max;

skip_user_extras:

  if (!a_extras_cnt) goto skip_extras;

  stage_name  = "auto extras (over)";
  stage_short = "ext_AO";
  stage_cur   = 0;
  stage_max   = MIN(a_extras_cnt, USE_AUTO_EXTRAS) * len;

  stage_val_type = STAGE_VAL_NONE;

  orig_hit_cnt = new_hit_cnt;

  for (i = 0; i < len; i++) {

    u32 last_len = 0;

    stage_cur_byte = i;

    for (j = 0; j < MIN(a_extras_cnt, USE_AUTO_EXTRAS); j++) {

      /* See the comment in the earlier code; extras are sorted by size. */

      if (a_extras[j].len > len - i ||
          !memcmp(a_extras[j].data, out_buf + i, a_extras[j].len) ||
          !memchr(eff_map + EFF_APOS(i), 1, EFF_SPAN_ALEN(i, a_extras[j].len))) {

        stage_max--;
        continue;

      }

      last_len = a_extras[j].len;
      memcpy(out_buf + i, a_extras[j].data, last_len);

      if (common_fuzz_stuff(argv, out_buf, len)) goto abandon_entry;

      stage_cur++;

    }

    /* Restore all the clobbered memory. */
    memcpy(out_buf + i, in_buf + i, last_len);

  }

  new_hit_cnt = queued_paths + unique_crashes;

  stage_finds[STAGE_EXTRAS_AO]  += new_hit_cnt - orig_hit_cnt;
  stage_cycles[STAGE_EXTRAS_AO] += stage_max;

skip_extras:

  /* If we made this to here without jumping to havoc_stage or abandon_entry,
     we're properly done with deterministic steps and can mark it as such
     in the .state/ directory. */

  if (!queue_cur->passed_det) mark_as_det_done(queue_cur);

  /****************
   * RANDOM HAVOC *
   ****************/

havoc_stage:

  stage_cur_byte = -1;

  /* The havoc stage mutation code is also invoked when splicing files; if the
     splice_cycle variable is set, generate different descriptions and such. */

  if (!splice_cycle) {

    stage_name  = "havoc";
    stage_short = "havoc";
    stage_max   = HAVOC_CYCLES * perf_score / havoc_div / 100;

  } else {

    static u8 tmp[32];

    perf_score = orig_perf;

    sprintf(tmp, "splice %u", splice_cycle);
    stage_name  = tmp;
    stage_short = "splice";
    stage_max   = SPLICE_HAVOC * perf_score / havoc_div / 100;

  }

  if (stage_max < HAVOC_MIN) stage_max = HAVOC_MIN;

  temp_len = len;

  orig_hit_cnt = queued_paths + unique_crashes;

  havoc_queued = queued_paths;

  /* We essentially just do several thousand runs (depending on perf_score)
     where we take the input file and make random stacked tweaks. */

  for (stage_cur = 0; stage_cur < stage_max; stage_cur++) {

    u32 use_stacking = 1 << (1 + UR(HAVOC_STACK_POW2));

    stage_cur_val = use_stacking;
 
    for (i = 0; i < use_stacking; i++) {

      switch (UR(15 + ((extras_cnt + a_extras_cnt) ? 2 : 0))) {

        case 0:

          /* Flip a single bit somewhere. Spooky! */

          FLIP_BIT(out_buf, UR(temp_len << 3));
          break;

        case 1: 

          /* Set byte to interesting value. */

          out_buf[UR(temp_len)] = interesting_8[UR(sizeof(interesting_8))];
          break;

        case 2:

          /* Set word to interesting value, randomly choosing endian. */

          if (temp_len < 2) break;

          if (UR(2)) {

            *(u16*)(out_buf + UR(temp_len - 1)) =
              interesting_16[UR(sizeof(interesting_16) >> 1)];

          } else {

            *(u16*)(out_buf + UR(temp_len - 1)) = SWAP16(
              interesting_16[UR(sizeof(interesting_16) >> 1)]);

          }

          break;

        case 3:

          /* Set dword to interesting value, randomly choosing endian. */

          if (temp_len < 4) break;

          if (UR(2)) {
  
            *(u32*)(out_buf + UR(temp_len - 3)) =
              interesting_32[UR(sizeof(interesting_32) >> 2)];

          } else {

            *(u32*)(out_buf + UR(temp_len - 3)) = SWAP32(
              interesting_32[UR(sizeof(interesting_32) >> 2)]);

          }

          break;

        case 4:

          /* Randomly subtract from byte. */

          out_buf[UR(temp_len)] -= 1 + UR(ARITH_MAX);
          break;

        case 5:

          /* Randomly add to byte. */

          out_buf[UR(temp_len)] += 1 + UR(ARITH_MAX);
          break;

        case 6:

          /* Randomly subtract from word, random endian. */

          if (temp_len < 2) break;

          if (UR(2)) {

            u32 pos = UR(temp_len - 1);

            *(u16*)(out_buf + pos) -= 1 + UR(ARITH_MAX);

          } else {

            u32 pos = UR(temp_len - 1);
            u16 num = 1 + UR(ARITH_MAX);

            *(u16*)(out_buf + pos) =
              SWAP16(SWAP16(*(u16*)(out_buf + pos)) - num);

          }

          break;

        case 7:

          /* Randomly add to word, random endian. */

          if (temp_len < 2) break;

          if (UR(2)) {

            u32 pos = UR(temp_len - 1);

            *(u16*)(out_buf + pos) += 1 + UR(ARITH_MAX);

          } else {

            u32 pos = UR(temp_len - 1);
            u16 num = 1 + UR(ARITH_MAX);

            *(u16*)(out_buf + pos) =
              SWAP16(SWAP16(*(u16*)(out_buf + pos)) + num);

          }

          break;

        case 8:

          /* Randomly subtract from dword, random endian. */

          if (temp_len < 4) break;

          if (UR(2)) {

            u32 pos = UR(temp_len - 3);

            *(u32*)(out_buf + pos) -= 1 + UR(ARITH_MAX);

          } else {

            u32 pos = UR(temp_len - 3);
            u32 num = 1 + UR(ARITH_MAX);

            *(u32*)(out_buf + pos) =
              SWAP32(SWAP32(*(u32*)(out_buf + pos)) - num);

          }

          break;

        case 9:

          /* Randomly add to dword, random endian. */

          if (temp_len < 4) break;

          if (UR(2)) {

            u32 pos = UR(temp_len - 3);

            *(u32*)(out_buf + pos) += 1 + UR(ARITH_MAX);

          } else {

            u32 pos = UR(temp_len - 3);
            u32 num = 1 + UR(ARITH_MAX);

            *(u32*)(out_buf + pos) =
              SWAP32(SWAP32(*(u32*)(out_buf + pos)) + num);

          }

          break;

        case 10:

          /* Just set a random byte to a random value. Because,
             why not. We use XOR with 1-255 to eliminate the
             possibility of a no-op. */

          out_buf[UR(temp_len)] ^= 1 + UR(255);
          break;

        case 11 ... 12: {

            /* Delete bytes. We're making this a bit more likely
               than insertion (the next option) in hopes of keeping
               files reasonably small. */

            u32 del_from, del_len;

            if (temp_len < 2) break;

            /* Don't delete too much. */

            del_len = choose_block_len(temp_len - 1);

            del_from = UR(temp_len - del_len + 1);

            memmove(out_buf + del_from, out_buf + del_from + del_len,
                    temp_len - del_from - del_len);

            temp_len -= del_len;

            break;

          }

        case 13:

          if (temp_len + HAVOC_BLK_LARGE < MAX_FILE) {

            /* Clone bytes (75%) or insert a block of constant bytes (25%). */

            u32 clone_from, clone_to, clone_len;
            u8* new_buf;

            clone_len  = choose_block_len(temp_len);

            clone_from = UR(temp_len - clone_len + 1);
            clone_to   = UR(temp_len);

            new_buf = ck_alloc_nozero(temp_len + clone_len);

            /* Head */

            memcpy(new_buf, out_buf, clone_to);

            /* Inserted part */

            if (UR(4))
              memcpy(new_buf + clone_to, out_buf + clone_from, clone_len);
            else
              memset(new_buf + clone_to, UR(256), clone_len);

            /* Tail */
            memcpy(new_buf + clone_to + clone_len, out_buf + clone_to,
                   temp_len - clone_to);

            ck_free(out_buf);
            out_buf = new_buf;
            temp_len += clone_len;

          }

          break;

        case 14: {

            /* Overwrite bytes with a randomly selected chunk (75%) or fixed
               bytes (25%). */

            u32 copy_from, copy_to, copy_len;

            if (temp_len < 2) break;

            copy_len  = choose_block_len(temp_len - 1);

            copy_from = UR(temp_len - copy_len + 1);
            copy_to   = UR(temp_len - copy_len + 1);

            if (UR(4)) {

              if (copy_from != copy_to)
                memmove(out_buf + copy_to, out_buf + copy_from, copy_len);

            } else memset(out_buf + copy_to, UR(256), copy_len);

            break;

          }

        /* Values 16 and 17 can be selected only if there are any extras
           present in the dictionaries. */

        case 16: {

            /* Overwrite bytes with an extra. */

            if (!extras_cnt || (a_extras_cnt && UR(2))) {

              /* No user-specified extras or odds in our favor. Let's use an
                 auto-detected one. */

              u32 use_extra = UR(a_extras_cnt);
              u32 extra_len = a_extras[use_extra].len;
              u32 insert_at;

              if (extra_len > temp_len) break;

              insert_at = UR(temp_len - extra_len + 1);
              memcpy(out_buf + insert_at, a_extras[use_extra].data, extra_len);

            } else {

              /* No auto extras or odds in our favor. Use the dictionary. */

              u32 use_extra = UR(extras_cnt);
              u32 extra_len = extras[use_extra].len;
              u32 insert_at;

              if (extra_len > temp_len) break;

              insert_at = UR(temp_len - extra_len + 1);
              memcpy(out_buf + insert_at, extras[use_extra].data, extra_len);

            }

            break;

          }

        case 17: {

            u32 use_extra, extra_len, insert_at = UR(temp_len);
            u8* new_buf;

            /* Insert an extra. Do the same dice-rolling stuff as for the
               previous case. */

            if (!extras_cnt || (a_extras_cnt && UR(2))) {

              use_extra = UR(a_extras_cnt);
              extra_len = a_extras[use_extra].len;

              if (temp_len + extra_len >= MAX_FILE) break;

              new_buf = ck_alloc_nozero(temp_len + extra_len);

              /* Head */
              memcpy(new_buf, out_buf, insert_at);

              /* Inserted part */
              memcpy(new_buf + insert_at, a_extras[use_extra].data, extra_len);

            } else {

              use_extra = UR(extras_cnt);
              extra_len = extras[use_extra].len;

              if (temp_len + extra_len >= MAX_FILE) break;

              new_buf = ck_alloc_nozero(temp_len + extra_len);

              /* Head */
              memcpy(new_buf, out_buf, insert_at);

              /* Inserted part */
              memcpy(new_buf + insert_at, extras[use_extra].data, extra_len);

            }

            /* Tail */
            memcpy(new_buf + insert_at + extra_len, out_buf + insert_at,
                   temp_len - insert_at);

            ck_free(out_buf);
            out_buf   = new_buf;
            temp_len += extra_len;

            break;

          }

      }

    }

    if (common_fuzz_stuff(argv, out_buf, temp_len))
      goto abandon_entry;

    /* out_buf might have been mangled a bit, so let's restore it to its
       original size and shape. */

    if (temp_len < len) out_buf = ck_realloc(out_buf, len);
    temp_len = len;
    memcpy(out_buf, in_buf, len);

    /* If we're finding new stuff, let's run for a bit longer, limits
       permitting. */

    if (queued_paths != havoc_queued) {

      if (perf_score <= HAVOC_MAX_MULT * 100) {
        stage_max  *= 2;
        perf_score *= 2;
      }

      havoc_queued = queued_paths;

    }

  }

  new_hit_cnt = queued_paths + unique_crashes;

  if (!splice_cycle) {
    stage_finds[STAGE_HAVOC]  += new_hit_cnt - orig_hit_cnt;
    stage_cycles[STAGE_HAVOC] += stage_max;
  } else {
    stage_finds[STAGE_SPLICE]  += new_hit_cnt - orig_hit_cnt;
    stage_cycles[STAGE_SPLICE] += stage_max;
  }

#ifndef IGNORE_FINDS

  /************
   * SPLICING *
   ************/

  /* This is a last-resort strategy triggered by a full round with no findings.
     It takes the current input file, randomly selects another input, and
     splices them together at some offset, then relies on the havoc
     code to mutate that blob. */

retry_splicing:

  if (use_splicing && splice_cycle++ < SPLICE_CYCLES &&
      queued_paths > 1 && queue_cur->len > 1) {

    struct queue_entry* target;
    u32 tid, split_at;
    u8* new_buf;
    s32 f_diff, l_diff;

    /* First of all, if we've modified in_buf for havoc, let's clean that
       up... */

    if (in_buf != orig_in) {
      ck_free(in_buf);
      in_buf = orig_in;
      len = queue_cur->len;
    }

    /* Pick a random queue entry and seek to it. Don't splice with yourself. */

    do { tid = UR(queued_paths); } while (tid == current_entry);

    splicing_with = tid;
    target = queue;

    while (tid >= 100) { target = target->next_100; tid -= 100; }
    while (tid--) target = target->next;

    /* Make sure that the target has a reasonable length. */

    while (target && (target->len < 2 || target == queue_cur)) {
      target = target->next;
      splicing_with++;
    }

    if (!target) goto retry_splicing;

    /* Read the testcase into a new buffer. */

    fd = open(target->fname, O_RDONLY);

    if (fd < 0) PFATAL("Unable to open '%s'", target->fname);

    new_buf = ck_alloc_nozero(target->len);

    ck_read(fd, new_buf, target->len, target->fname);

    close(fd);

    /* Find a suitable splicing location, somewhere between the first and
       the last differing byte. Bail out if the difference is just a single
       byte or so. */

    locate_diffs(in_buf, new_buf, MIN(len, target->len), &f_diff, &l_diff);

    if (f_diff < 0 || l_diff < 2 || f_diff == l_diff) {
      ck_free(new_buf);
      goto retry_splicing;
    }

    /* Split somewhere between the first and last differing byte. */

    split_at = f_diff + UR(l_diff - f_diff);

    /* Do the thing. */

    len = target->len;
    memcpy(new_buf, in_buf, split_at);
    in_buf = new_buf;

    ck_free(out_buf);
    out_buf = ck_alloc_nozero(len);
    memcpy(out_buf, in_buf, len);

    goto havoc_stage;

  }

#endif /* !IGNORE_FINDS */

  ret_val = 0;

abandon_entry:

  splicing_with = -1;

  /* Update pending_not_fuzzed count if we made it through the calibration
     cycle and have not seen this entry before. */

  if (!stop_soon && !queue_cur->cal_failed && !queue_cur->was_fuzzed) {
    queue_cur->was_fuzzed = 1;
    pending_not_fuzzed--;
    if (queue_cur->favored) pending_favored--;
  }

  munmap(orig_in, queue_cur->len);

  if (in_buf != orig_in) ck_free(in_buf);
  ck_free(out_buf);
  ck_free(eff_map);

  return ret_val;

#undef FLIP_BIT

}


/* Grab interesting test cases from other fuzzers. */

static void sync_fuzzers(char** argv) {

  DIR* sd;
  struct dirent* sd_ent;
  u32 sync_cnt = 0;

  sd = opendir(sync_dir);
  if (!sd) PFATAL("Unable to open '%s'", sync_dir);

  stage_max = stage_cur = 0;
  cur_depth = 0;

  /* Look at the entries created for every other fuzzer in the sync directory. */

  while ((sd_ent = readdir(sd))) {

    static u8 stage_tmp[128];

    DIR* qd;
    struct dirent* qd_ent;
    u8 *qd_path, *qd_synced_path;
    u32 min_accept = 0, next_min_accept;

    s32 id_fd;

    /* Skip dot files and our own output directory. */

    if (sd_ent->d_name[0] == '.' || !strcmp(sync_id, sd_ent->d_name)) continue;

    /* Skip anything that doesn't have a queue/ subdirectory. */

    qd_path = alloc_printf("%s/%s/queue", sync_dir, sd_ent->d_name);

    if (!(qd = opendir(qd_path))) {
      ck_free(qd_path);
      continue;
    }

    /* Retrieve the ID of the last seen test case. */

    qd_synced_path = alloc_printf("%s/.synced/%s", out_dir, sd_ent->d_name);

    id_fd = open(qd_synced_path, O_RDWR | O_CREAT, 0600);

    if (id_fd < 0) PFATAL("Unable to create '%s'", qd_synced_path);

    if (read(id_fd, &min_accept, sizeof(u32)) > 0) 
      lseek(id_fd, 0, SEEK_SET);

    next_min_accept = min_accept;

    /* Show stats */    

    sprintf(stage_tmp, "sync %u", ++sync_cnt);
    stage_name = stage_tmp;
    stage_cur  = 0;
    stage_max  = 0;

    /* For every file queued by this fuzzer, parse ID and see if we have looked at
       it before; exec a test case if not. */

    while ((qd_ent = readdir(qd))) {

      u8* path;
      s32 fd;
      struct stat st;

      if (qd_ent->d_name[0] == '.' ||
          sscanf(qd_ent->d_name, CASE_PREFIX "%06u", &syncing_case) != 1 || 
          syncing_case < min_accept) continue;

      /* OK, sounds like a new one. Let's give it a try. */

      if (syncing_case >= next_min_accept)
        next_min_accept = syncing_case + 1;

      path = alloc_printf("%s/%s", qd_path, qd_ent->d_name);

      fd = open(path, O_RDONLY);
      if (fd < 0) PFATAL("Unable to open '%s'", path);

      if (fstat(fd, &st)) PFATAL("fstat() failed");

      /* Ignore zero-sized or oversized files. */

      if (st.st_size && st.st_size <= MAX_FILE) {

        u8  fault;
        u8* mem = mmap(0, st.st_size, PROT_READ, MAP_PRIVATE, fd, 0);

        if (mem == MAP_FAILED) PFATAL("Unable to mmap '%s'", path);

        /* See what happens. We rely on save_if_interesting() to catch major
           errors and save the test case. */

        write_to_testcase(mem, st.st_size);

        fault = run_target(argv);

        if (stop_soon) return;

        syncing_party = sd_ent->d_name;
        queued_imported += save_if_interesting(argv, mem, st.st_size, fault);
        syncing_party = 0;

        munmap(mem, st.st_size);

        if (!(stage_cur++ % stats_update_freq)) show_stats();

      }

      ck_free(path);
      close(fd);

    }

    ck_write(id_fd, &next_min_accept, sizeof(u32), qd_synced_path);

    close(id_fd);
    closedir(qd);
    ck_free(qd_path);
    ck_free(qd_synced_path);
    
  }  

  closedir(sd);

}


/* Handle stop signal (Ctrl-C, etc). */

static void handle_stop_sig(int sig) {

  stop_soon = 1; 

  if (child_pid > 0) kill(child_pid, SIGKILL);
  if (forksrv_pid > 0) kill(forksrv_pid, SIGKILL);

}


/* Handle skip request (SIGUSR1). */

static void handle_skipreq(int sig) {

  skip_requested = 1;

}

/* Handle timeout (SIGALRM). */

static void handle_timeout(int sig) {

  if (child_pid > 0) {

    child_timed_out = 1; 
    kill(child_pid, SIGKILL);

  } else if (child_pid == -1 && forksrv_pid > 0) {

    child_timed_out = 1; 
    kill(forksrv_pid, SIGKILL);

  }

}


/* Do a PATH search and find target binary to see that it exists and
   isn't a shell script - a common and painful mistake. We also check for
   a valid ELF header and for evidence of AFL instrumentation. */

static void check_binary(u8* fname) {

  u8* env_path = 0;
  struct stat st;

  s32 fd;
  u8* f_data;
  u32 f_len = 0;

  ACTF("Validating target binary...");

  if (strchr(fname, '/') || !(env_path = getenv("PATH"))) {

    target_path = ck_strdup(fname);
    if (stat(target_path, &st) || !S_ISREG(st.st_mode) ||
        !(st.st_mode & 0111) || (f_len = st.st_size) < 4)
      FATAL("Program '%s' not found or not executable", fname);

  } else {

    while (env_path) {

      u8 *cur_elem, *delim = strchr(env_path, ':');

      if (delim) {

        cur_elem = ck_alloc(delim - env_path + 1);
        memcpy(cur_elem, env_path, delim - env_path);
        delim++;

      } else cur_elem = ck_strdup(env_path);

      env_path = delim;

      if (cur_elem[0])
        target_path = alloc_printf("%s/%s", cur_elem, fname);
      else
        target_path = ck_strdup(fname);

      ck_free(cur_elem);

      if (!stat(target_path, &st) && S_ISREG(st.st_mode) &&
          (st.st_mode & 0111) && (f_len = st.st_size) >= 4) break;

      ck_free(target_path);
      target_path = 0;

    }

    if (!target_path) FATAL("Program '%s' not found or not executable", fname);

  }

  if (getenv("AFL_SKIP_BIN_CHECK")) return;

  /* Check for blatant user errors. */

  if ((!strncmp(target_path, "/tmp/", 5) && !strchr(target_path + 5, '/')) ||
      (!strncmp(target_path, "/var/tmp/", 9) && !strchr(target_path + 9, '/')))
     FATAL("Please don't keep binaries in /tmp or /var/tmp");

  fd = open(target_path, O_RDONLY);

  if (fd < 0) PFATAL("Unable to open '%s'", target_path);

  f_data = mmap(0, f_len, PROT_READ, MAP_PRIVATE, fd, 0);

  if (f_data == MAP_FAILED) PFATAL("Unable to mmap file '%s'", target_path);

  close(fd);

  if (f_data[0] == '#' && f_data[1] == '!') {

    SAYF("\n" cLRD "[-] " cRST
         "Oops, the target binary looks like a shell script. Some build systems will\n"
         "    sometimes generate shell stubs for dynamically linked programs; try static\n"
         "    library mode (./configure --disable-shared) if that's the case.\n\n"

         "    Another possible cause is that you are actually trying to use a shell\n" 
         "    wrapper around the fuzzed component. Invoking shell can slow down the\n" 
         "    fuzzing process by a factor of 20x or more; it's best to write the wrapper\n"
         "    in a compiled language instead.\n");

    FATAL("Program '%s' is a shell script", target_path);

  }

#ifndef __APPLE__

  if (f_data[0] != 0x7f || memcmp(f_data + 1, "ELF", 3))
    FATAL("Program '%s' is not an ELF binary", target_path);

#else

  if (f_data[0] != 0xCF || f_data[1] != 0xFA || f_data[2] != 0xED)
    FATAL("Program '%s' is not a 64-bit Mach-O binary", target_path);

#endif /* ^!__APPLE__ */

  if (!qemu_mode && !dumb_mode &&
      !memmem(f_data, f_len, SHM_ENV_VAR, strlen(SHM_ENV_VAR) + 1)) {

    SAYF("\n" cLRD "[-] " cRST
         "Looks like the target binary is not instrumented! The fuzzer depends on\n"
         "    compile-time instrumentation to isolate interesting test cases while\n"
         "    mutating the input data. For more information, and for tips on how to\n"
         "    instrument binaries, please see %s/README.\n\n"

         "    When source code is not available, you may be able to leverage QEMU\n"
         "    mode support. Consult the README for tips on how to enable this.\n"

         "    (It is also possible to use afl-fuzz as a traditional, \"dumb\" fuzzer.\n"
         "    For that, you can use the -n option - but expect much worse results.)\n",
         doc_path);

    FATAL("No instrumentation detected");

  }

  if (qemu_mode &&
      memmem(f_data, f_len, SHM_ENV_VAR, strlen(SHM_ENV_VAR) + 1)) {

    SAYF("\n" cLRD "[-] " cRST
         "This program appears to be instrumented with afl-gcc, but is being run in\n"
         "    QEMU mode (-Q). This is probably not what you want - this setup will be\n"
         "    slow and offer no practical benefits.\n");

    FATAL("Instrumentation found in -Q mode");

  }

  if (memmem(f_data, f_len, "libasan.so", 10) ||
      memmem(f_data, f_len, "__msan_init", 11)) uses_asan = 1;

  if (munmap(f_data, f_len)) PFATAL("unmap() failed");

}


/* Trim and possibly create a banner for the run. */

static void fix_up_banner(u8* name) {

  if (!use_banner) {

    if (sync_id) {

      use_banner = sync_id;

    } else {

      u8* trim = strrchr(name, '/');
      if (!trim) use_banner = name; else use_banner = trim + 1;

    }

  }

  if (strlen(use_banner) > 40) {

    u8* tmp = ck_alloc(44);
    sprintf(tmp, "%.40s...", use_banner);
    use_banner = tmp;

  }

}


/* Check if we're on TTY. */

static void check_if_tty(void) {

  struct winsize ws;

  if (ioctl(1, TIOCGWINSZ, &ws)) {

    if (errno == ENOTTY) {
      OKF("Looks like we're not running on a tty, so I'll be a bit less verbose.");
      not_on_tty = 1;
    }

    return;
  }

<<<<<<< HEAD
  if (!override_termsize && (ws.ws_row < 25 || ws.ws_col < 80)) {
=======
}
>>>>>>> 1a0b74ef


/* Check terminal dimensions after resize. */

static void check_term_size(void) {

  struct winsize ws;

  term_too_small = 0;

  if (ioctl(1, TIOCGWINSZ, &ws)) return;

  if (ws.ws_row < 25 || ws.ws_col < 80) term_too_small = 1;

}



/* Display usage hints. */

static void usage(u8* argv0) {

  SAYF("\n%s [ options ] -- /path/to/fuzzed_app [ ... ]\n\n"

       "Required parameters:\n\n"

       "  -i dir        - input directory with test cases\n"
       "  -o dir        - output directory for fuzzer findings\n\n"

       "Execution control settings:\n\n"

       "  -f file       - location read by the fuzzed program (stdin)\n"
       "  -t msec       - timeout for each run (auto-scaled, 50-%u ms)\n"
       "  -m megs       - memory limit for child process (%u MB)\n"
       "  -Q            - use binary-only instrumentation (QEMU mode)\n\n"     
 
       "Fuzzing behavior settings:\n\n"

       "  -d            - quick & dirty mode (skips deterministic steps)\n"
       "  -n            - fuzz without instrumentation (dumb mode)\n"
       "  -x dir        - optional fuzzer dictionary (see README)\n\n"

       "Other stuff:\n\n"

       "  -T text       - text banner to show on the screen\n"
       "  -M / -S id    - distributed mode (see parallel_fuzzing.txt)\n"
       "  -C            - crash exploration mode (the peruvian rabbit thing)\n\n"

       "For additional tips, please consult %s/README.\n\n",

       argv0, EXEC_TIMEOUT, MEM_LIMIT, doc_path);

  exit(1);

}


/* Prepare output directories and fds. */

static void setup_dirs_fds(void) {

  u8* tmp;
  s32 fd;

  ACTF("Setting up output directories...");

  if (sync_id && mkdir(sync_dir, 0700) && errno != EEXIST)
      PFATAL("Unable to create '%s'", sync_dir);

  if (mkdir(out_dir, 0700)) {

    if (errno != EEXIST) PFATAL("Unable to create '%s'", out_dir);

    maybe_delete_out_dir();

  } else {

    if (in_place_resume)
      FATAL("Resume attempted but old output directory not found");

    out_dir_fd = open(out_dir, O_RDONLY);

#ifndef __sun

    if (out_dir_fd < 0 || flock(out_dir_fd, LOCK_EX | LOCK_NB))
      PFATAL("Unable to flock() output directory.");

#endif /* !__sun */

  }

  /* Queue directory for any starting & discovered paths. */

  tmp = alloc_printf("%s/queue", out_dir);
  if (mkdir(tmp, 0700)) PFATAL("Unable to create '%s'", tmp);
  ck_free(tmp);

  /* Top-level directory for queue metadata used for session
     resume and related tasks. */

  tmp = alloc_printf("%s/queue/.state/", out_dir);
  if (mkdir(tmp, 0700)) PFATAL("Unable to create '%s'", tmp);
  ck_free(tmp);

  /* Directory for flagging queue entries that went through
     deterministic fuzzing in the past. */

  tmp = alloc_printf("%s/queue/.state/deterministic_done/", out_dir);
  if (mkdir(tmp, 0700)) PFATAL("Unable to create '%s'", tmp);
  ck_free(tmp);

  /* Directory with the auto-selected dictionary entries. */

  tmp = alloc_printf("%s/queue/.state/auto_extras/", out_dir);
  if (mkdir(tmp, 0700)) PFATAL("Unable to create '%s'", tmp);
  ck_free(tmp);

  /* The set of paths currently deemed redundant. */

  tmp = alloc_printf("%s/queue/.state/redundant_edges/", out_dir);
  if (mkdir(tmp, 0700)) PFATAL("Unable to create '%s'", tmp);
  ck_free(tmp);

  /* The set of paths showing variable behavior. */

  tmp = alloc_printf("%s/queue/.state/variable_behavior/", out_dir);
  if (mkdir(tmp, 0700)) PFATAL("Unable to create '%s'", tmp);
  ck_free(tmp);

  /* Sync directory for keeping track of cooperating fuzzers. */

  if (sync_id) {

    tmp = alloc_printf("%s/.synced/", out_dir);
    if (mkdir(tmp, 0700)) PFATAL("Unable to create '%s'", tmp);
    ck_free(tmp);

  }

  /* All recorded crashes. */

  tmp = alloc_printf("%s/crashes", out_dir);
  if (mkdir(tmp, 0700)) PFATAL("Unable to create '%s'", tmp);
  ck_free(tmp);

  /* All recorded hangs. */

  tmp = alloc_printf("%s/hangs", out_dir);
  if (mkdir(tmp, 0700)) PFATAL("Unable to create '%s'", tmp);
  ck_free(tmp);

  /* Generally useful file descriptors. */

  dev_null_fd = open("/dev/null", O_RDWR);
  if (dev_null_fd < 0) PFATAL("Unable to open /dev/null");

  dev_urandom_fd = open("/dev/urandom", O_RDONLY);
  if (dev_urandom_fd < 0) PFATAL("Unable to open /dev/urandom");

  /* Gnuplot output file. */

  tmp = alloc_printf("%s/plot_data", out_dir);
  fd = open(tmp, O_WRONLY | O_CREAT | O_EXCL, 0600);
  if (fd < 0) PFATAL("Unable to create '%s'", tmp);
  ck_free(tmp);

  plot_file = fdopen(fd, "w");
  if (!plot_file) PFATAL("fdopen() failed");

  fprintf(plot_file, "# unix_time, cycles_done, cur_path, paths_total, "
                     "pending_total, pending_favs, map_size, unique_crashes, "
                     "unique_hangs, max_depth, execs_per_sec\n");
                     /* ignore errors */
}

static void setup_cmdline_file(char** argv) {
  u8* tmp;
  s32 fd;
  u32 i = 0;

  FILE* cmdline_file = NULL;

  /* Store the command line to reproduce our findings */
  tmp = alloc_printf("%s/cmdline", out_dir);
  fd = open(tmp, O_WRONLY | O_CREAT | O_EXCL, 0600);
  if (fd < 0) PFATAL("Unable to create '%s'", tmp);
  ck_free(tmp);

  cmdline_file = fdopen(fd, "w");
  if (!cmdline_file) PFATAL("fdopen() failed");

  while (argv[i]) {
    fprintf(cmdline_file, "%s\n", argv[i]);
    i++;
  }

  fclose(cmdline_file);
}


/* Setup the output file for fuzzed data, if not using -f. */

static void setup_stdio_file(void) {

  u8* fn = alloc_printf("%s/.cur_input", out_dir);

  unlink(fn); /* Ignore errors */

  out_fd = open(fn, O_RDWR | O_CREAT | O_EXCL, 0600);

  if (out_fd < 0) PFATAL("Unable to create '%s'", fn);

  ck_free(fn);

}


/* Make sure that core dumps don't go to a program. */

static void check_crash_handling(void) {

#ifdef __APPLE__

  /* Yuck! There appears to be no simple C API to query for the state of 
     loaded daemons on MacOS X, and I'm a bit hesitant to do something
     more sophisticated, such as disabling crash reporting via Mach ports,
     until I get a box to test the code. So, for now, we check for crash
     reporting the awful way. */
  
  if (system("launchctl list 2>/dev/null | grep -q '\\.ReportCrash$'")) return;

  SAYF("\n" cLRD "[-] " cRST
       "Whoops, your system is configured to forward crash notifications to an\n"
       "    external crash reporting utility. This will cause issues due to the\n"
       "    extended delay between the fuzzed binary malfunctioning and this fact\n"
       "    being relayed to the fuzzer via the standard waitpid() API.\n\n"
       "    To avoid having crashes misinterpreted as hangs, please run the\n" 
       "    following commands:\n\n"

       "    SL=/System/Library; PL=com.apple.ReportCrash\n"
       "    launchctl unload -w ${SL}/LaunchAgents/${PL}.plist\n"
       "    sudo launchctl unload -w ${SL}/LaunchDaemons/${PL}.Root.plist\n");

  FATAL("Crash reporter detected");

#else

  /* This is Linux specific, but I don't think there's anything equivalent on
     *BSD, so we can just let it slide for now. */

  s32 fd = open("/proc/sys/kernel/core_pattern", O_RDONLY);
  u8  fchar;

  if (fd < 0) return;

  ACTF("Checking core_pattern...");

  if (read(fd, &fchar, 1) == 1 && fchar == '|') {

    SAYF("\n" cLRD "[-] " cRST
         "Hmm, your system is configured to send core dump notifications to an\n"
         "    external utility. This will cause issues due to an extended delay\n"
         "    between the fuzzed binary malfunctioning and this information being\n"
         "    eventually relayed to the fuzzer via the standard waitpid() API.\n\n"

         "    To avoid having crashes misinterpreted as hangs, please log in as root\n" 
         "    and temporarily modify /proc/sys/kernel/core_pattern, like so:\n\n"

         "    echo core >/proc/sys/kernel/core_pattern\n");

    FATAL("Pipe at the beginning of 'core_pattern'");

  }
 
  close(fd);

#endif /* ^__APPLE__ */

}


/* Check CPU governor. */

static void check_cpu_governor(void) {

  FILE* f;
  u8 tmp[128];
  u64 min = 0, max = 0;

  if (getenv("AFL_SKIP_CPUFREQ")) return;

  f = fopen("/sys/devices/system/cpu/cpu0/cpufreq/scaling_governor", "r");
  if (!f) return;

  ACTF("Checking CPU scaling governor...");

  if (!fgets(tmp, 128, f)) PFATAL("fgets() failed");

  fclose(f);

  if (!strncmp(tmp, "perf", 4)) return;

  f = fopen("/sys/devices/system/cpu/cpu0/cpufreq/scaling_min_freq", "r");

  if (f) {
    if (fscanf(f, "%llu", &min) != 1) min = 0;
    fclose(f);
  }

  f = fopen("/sys/devices/system/cpu/cpu0/cpufreq/scaling_max_freq", "r");

  if (f) {
    if (fscanf(f, "%llu", &max) != 1) max = 0;
    fclose(f);
  }

  if (min == max) return;

  SAYF("\n" cLRD "[-] " cRST
       "Whoops, your system uses on-demand CPU frequency scaling, adjusted\n"
       "    between %llu and %llu MHz. Unfortunately, the scaling algorithm in the\n"
       "    kernel is imperfect and can miss the short-lived processes spawned by\n"
       "    afl-fuzz. To keep things moving, run these commands as root:\n\n"

       "    cd /sys/devices/system/cpu\n"
       "    echo performance | tee cpu*/cpufreq/scaling_governor\n\n"

       "    You can later go back to the original state by replacing 'performance' with\n"
       "    'ondemand'. If you don't want to change the settings, set AFL_SKIP_CPUFREQ\n"
       "    to make afl-fuzz skip this check - but expect some performance drop.\n",
       min / 1024, max / 1024);

  FATAL("Suboptimal CPU scaling governor");

}


/* Count the number of logical CPU cores. */

static void get_core_count(void) {

  u32 cur_runnable = 0;

#if defined(__APPLE__) || defined(__FreeBSD__) || defined (__OpenBSD__)

  size_t s = sizeof(cpu_core_count);

  /* On *BSD systems, we can just use a sysctl to get the number of CPUs. */

#ifdef __APPLE__

  if (sysctlbyname("hw.logicalcpu", &cpu_core_count, &s, NULL, 0) < 0)
    return;

#else

  int s_name[2] = { CTL_HW, HW_NCPU };

  if (sysctl(s_name, 2, &cpu_core_count, &s, NULL, 0) < 0) return;

#endif /* ^__APPLE__ */

#else

  /* On Linux, a simple way is to look at /proc/stat, especially since we'd
     be parsing it anyway for other reasons later on. */

  FILE* f = fopen("/proc/stat", "r");
  u8 tmp[1024];

  if (!f) return;

  while (fgets(tmp, sizeof(tmp), f))
    if (!strncmp(tmp, "cpu", 3) && isdigit(tmp[3])) cpu_core_count++;

  fclose(f);
  
#endif /* ^(__APPLE__ || __FreeBSD__ || __OpenBSD__) */

  if (cpu_core_count) {

    cur_runnable = (u32)get_runnable_processes();

#if defined(__APPLE__) || defined(__FreeBSD__) || defined (__OpenBSD__)

    /* Add ourselves, since the 1-minute average doesn't include that yet. */

    cur_runnable++;

#endif /* __APPLE__ || __FreeBSD__ || __OpenBSD__ */

    OKF("You have %u CPU cores and %u runnable tasks (utilization: %0.0f%%).",
        cpu_core_count, cur_runnable, cur_runnable * 100.0 / cpu_core_count);

    if (cpu_core_count > 1) {

      if (cur_runnable > cpu_core_count * 1.5) {

        WARNF("System under apparent load, performance may be spotty.");

      } else if (cur_runnable + 1 <= cpu_core_count) {

        OKF("Try parallel jobs - see %s/parallel_fuzzing.txt.", doc_path);
  
      }

    }

  } else WARNF("Unable to figure out the number of CPU cores.");

}


/* Validate and fix up out_dir and sync_dir when using -S. */

static void fix_up_sync(void) {

  u8* x = sync_id;

  if (dumb_mode)
    FATAL("-S / -M and -n are mutually exclusive");

  if (skip_deterministic) {

    if (force_deterministic)
      FATAL("use -S instead of -M -d");
    else
      FATAL("-S already implies -d");

  }

  while (*x) {

    if (!isalnum(*x) && *x != '_' && *x != '-')
      FATAL("Non-alphanumeric fuzzer ID specified via -S or -M");

    x++;

  }

  if (strlen(sync_id) > 32) FATAL("Fuzzer ID too long");

  x = alloc_printf("%s/%s", out_dir, sync_id);

  sync_dir = out_dir;
  out_dir  = x;

  if (!force_deterministic) {
    skip_deterministic = 1;
    use_splicing = 1;
  }

}


/* Handle screen resize (SIGWINCH). */

static void handle_resize(int sig) {
  clear_screen = 1;
}


/* Check ASAN options. */

static void check_asan_opts(void) {
  u8* x = getenv("ASAN_OPTIONS");

  if (x && !strstr(x, "abort_on_error=1"))
    FATAL("Custom ASAN_OPTIONS set without abort_on_error=1 - please fix!");

  x = getenv("MSAN_OPTIONS");

  if (x && !strstr(x, "exit_code=" STRINGIFY(MSAN_ERROR)))
    FATAL("Custom MSAN_OPTIONS set without exit_code="
          STRINGIFY(MSAN_ERROR) " - please fix!");

} 


/* Detect @@ in args. */

static void detect_file_args(char** argv) {

  u32 i = 0;
  u8* cwd = getcwd(NULL, 0);

  if (!cwd) PFATAL("getcwd() failed");

  while (argv[i]) {

    u8* aa_loc = strstr(argv[i], "@@");

    if (aa_loc) {

      u8 *aa_subst, *n_arg;

      /* If we don't have a file name chosen yet, use a safe default. */

      if (!out_file)
        out_file = alloc_printf("%s/.cur_input", out_dir);

      /* Be sure that we're always using fully-qualified paths. */

      if (out_file[0] == '/') aa_subst = out_file;
      else aa_subst = alloc_printf("%s/%s", cwd, out_file);

      /* Construct a replacement argv value. */

      *aa_loc = 0;
      n_arg = alloc_printf("%s%s%s", argv[i], aa_subst, aa_loc + 2);
      argv[i] = n_arg;
      *aa_loc = '@';

      if (out_file[0] != '/') ck_free(aa_subst);

    }

    i++;

  }

  free(cwd); /* not tracked */

}


/* Set up signal handlers. More complicated that needs to be, because libc on
   Solaris doesn't resume interrupted reads(), sets SA_RESETHAND when you call
   siginterrupt(), and does other stupid things. */

static void setup_signal_handlers(void) {

  struct sigaction sa;

  sa.sa_handler   = NULL;
  sa.sa_flags     = SA_RESTART;
  sa.sa_sigaction = NULL;

  sigemptyset(&sa.sa_mask);

  /* Various ways of saying "stop". */

  sa.sa_handler = handle_stop_sig;
  sigaction(SIGHUP, &sa, NULL);
  sigaction(SIGINT, &sa, NULL);
  sigaction(SIGTERM, &sa, NULL);

  /* Exec timeout notifications. */

  sa.sa_handler = handle_timeout;
  sigaction(SIGALRM, &sa, NULL);

  /* Window resize */

  sa.sa_handler = handle_resize;
  sigaction(SIGWINCH, &sa, NULL);

  /* SIGUSR1: skip entry */

  sa.sa_handler = handle_skipreq;
  sigaction(SIGUSR1, &sa, NULL);

  /* Things we don't care about. */

  sa.sa_handler = SIG_IGN;
  sigaction(SIGTSTP, &sa, NULL);
  sigaction(SIGPIPE, &sa, NULL);

}


/* Rewrite argv for QEMU. */

static char** get_qemu_argv(u8* own_loc, char** argv, int argc) {

  char** new_argv = ck_alloc(sizeof(char*) * (argc + 4));
  u8 *tmp, *cp, *rsl, *own_copy;

  memcpy(new_argv + 3, argv + 1, sizeof(char*) * argc);

  new_argv[2] = target_path;
  new_argv[1] = "--";

  /* Now we need to actually find the QEMU binary to put in argv[0]. */

  tmp = getenv("AFL_PATH");

  if (tmp) {

    cp = alloc_printf("%s/afl-qemu-trace", tmp);

    if (access(cp, X_OK))
      FATAL("Unable to find '%s'", tmp);

    target_path = new_argv[0] = cp;
    return new_argv;

  }

  own_copy = ck_strdup(own_loc);
  rsl = strrchr(own_copy, '/');

  if (rsl) {

    *rsl = 0;

    cp = alloc_printf("%s/afl-qemu-trace", own_copy);
    ck_free(own_copy);

    if (!access(cp, X_OK)) {

      target_path = new_argv[0] = cp;
      return new_argv;

    }

  } else ck_free(own_copy);

  if (!access(BIN_PATH "/afl-qemu-trace", X_OK)) {

    target_path = new_argv[0] = ck_strdup(BIN_PATH "/afl-qemu-trace");
    return new_argv;

  }

  SAYF("\n" cLRD "[-] " cRST
       "Oops, unable to find the 'afl-qemu-trace' binary. The binary must be built\n"
       "    separately by following the instructions in qemu_mode/README.qemu. If you\n"
       "    already have the binary installed, you may need to specify AFL_PATH in the\n"
       "    environment.\n\n"

       "    Of course, even without QEMU, afl-fuzz can still work with binaries that are\n"
       "    instrumented at compile time with afl-gcc. It is also possible to use it as a\n"
       "    traditional \"dumb\" fuzzer by specifying '-n' in the command line.\n");

  FATAL("Failed to locate 'afl-qemu-trace'.");

}


/* Make a copy of the current command line. */

static void save_cmdline(u32 argc, char** argv) {

  u32 len = 1, i;
  u8* buf;

  for (i = 0; i < argc; i++)
    len += strlen(argv[i]) + 1;
  
  buf = orig_cmdline = ck_alloc(len);

  for (i = 0; i < argc; i++) {

    u32 l = strlen(argv[i]);

    memcpy(buf, argv[i], l);
    buf += l;

    if (i != argc - 1) *(buf++) = ' ';

  }

  *buf = 0;

}


/* Main entry point */

int main(int argc, char** argv) {

  s32 opt;
  u64 prev_queued = 0;
  u32 sync_interval_cnt = 0, seek_to;
  u8  *extras_dir = 0;
  u8  mem_limit_given = 0;

  char** use_argv;

  SAYF(cCYA "afl-fuzz " cBRI VERSION cRST " by <lcamtuf@google.com>\n");

  doc_path = access(DOC_PATH, F_OK) ? "docs" : DOC_PATH;

  while ((opt = getopt(argc, argv, "+i:o:f:m:t:T:dnCB:S:M:x:Qs")) > 0)

    switch (opt) {

      case 'i':

        if (in_dir) FATAL("Multiple -i options not supported");
        in_dir = optarg;

        if (!strcmp(in_dir, "-")) in_place_resume = 1;

        break;

      case 'o': /* output dir */

        if (out_dir) FATAL("Multiple -o options not supported");
        out_dir = optarg;
        break;

      case 'M':

        force_deterministic = 1;
        /* Fall through */

      case 'S': /* sync ID */

        if (sync_id) FATAL("Multiple -S or -M options not supported");
        sync_id = optarg;
        break;

      case 'f': /* target file */

        if (out_file) FATAL("Multiple -f options not supported");
        out_file = optarg;
        break;

      case 'x':

        if (extras_dir) FATAL("Multiple -x options not supported");
        extras_dir = optarg;
        break;

      case 't': {

          u8 suffix = 0;

          if (timeout_given) FATAL("Multiple -t options not supported");

          if (sscanf(optarg, "%u%c", &exec_tmout, &suffix) < 1 ||
              optarg[0] == '-') FATAL("Bad syntax used for -t");

          if (exec_tmout < 5) FATAL("Dangerously low value of -t");

          if (suffix == '+') timeout_given = 2; else timeout_given = 1;

          break;

      }

      case 'm': {

          u8 suffix = 'M';

          if (mem_limit_given) FATAL("Multiple -m options not supported");
          mem_limit_given = 1;

          if (!strcmp(optarg, "none")) {

            mem_limit = 0;
            break;

          }

          if (sscanf(optarg, "%llu%c", &mem_limit, &suffix) < 1 ||
              optarg[0] == '-') FATAL("Bad syntax used for -m");

          switch (suffix) {

            case 'T': mem_limit *= 1024 * 1024; break;
            case 'G': mem_limit *= 1024; break;
            case 'k': mem_limit /= 1024; break;
            case 'M': break;

            default:  FATAL("Unsupported suffix or bad syntax for -m");

          }

          if (mem_limit < 5) FATAL("Dangerously low value of -m");

          if (sizeof(rlim_t) == 4 && mem_limit > 2000)
            FATAL("Value of -m out of range on 32-bit systems");

        }

        break;

      case 'd':

        if (skip_deterministic) FATAL("Multiple -d options not supported");
        skip_deterministic = 1;
        use_splicing = 1;
        break;

      case 'B':

        /* This is a secret undocumented option! It is useful if you find
           an interesting test case during a normal fuzzing process, and want
           to mutate it without rediscovering any of the test cases already
           found during an earlier run.

           To use this mode, you need to point -B to the fuzz_bitmap produced
           by an earlier run for the exact same binary... and that's it.

           I only used this once or twice to get variants of a particular
           file, so I'm not making this an official setting. */

        if (in_bitmap) FATAL("Multiple -B options not supported");

        in_bitmap = optarg;
        read_bitmap(in_bitmap);
        break;

      case 'C':

        if (crash_mode) FATAL("Multiple -C options not supported");
        crash_mode = FAULT_CRASH;
        break;

      case 'n':

        if (dumb_mode) FATAL("Multiple -n options not supported");
        if (getenv("AFL_DUMB_FORKSRV")) dumb_mode = 2 ; else dumb_mode = 1;

        break;

      case 'T':

        if (use_banner) FATAL("Multiple -T options not supported");
        use_banner = optarg;
        break;

      case 'Q':

        if (qemu_mode) FATAL("Multiple -Q options not supported");
        qemu_mode = 1;

        if (!mem_limit_given) mem_limit = MEM_LIMIT_QEMU;

        break;

      case 's':

        if (override_termsize) FATAL("Multiple -s options not supported");
        override_termsize = 1;

        break;

      default:

        usage(argv[0]);

    }

  if (optind == argc || !in_dir || !out_dir) usage(argv[0]);

  setup_signal_handlers();
  check_asan_opts();

  if (sync_id) fix_up_sync();

  if (!strcmp(in_dir, out_dir))
    FATAL("Input and output directories can't be the same");

  if (dumb_mode) {

    if (crash_mode) FATAL("-C and -n are mutually exclusive");
    if (qemu_mode)  FATAL("-Q and -n are mutually exclusive");

  }

  if (getenv("AFL_NO_FORKSRV")) no_forkserver    = 1;
  if (getenv("AFL_NO_CPU_RED")) no_cpu_meter_red = 1;

  if (getenv("AFL_NO_VAR_CHECK") || getenv("AFL_PERSISTENT"))
    no_var_check = 1;

  if (dumb_mode == 2 && no_forkserver)
    FATAL("AFL_DUMB_FORKSRV and AFL_NO_FORKSRV are mutually exclusive");

  save_cmdline(argc, argv);

  fix_up_banner(argv[optind]);

  check_if_tty();

  get_core_count();
  check_crash_handling();
  check_cpu_governor();

  setup_post();
  setup_shm();

  setup_dirs_fds();
  setup_cmdline_file(argv + optind);
  read_testcases();
  load_auto();

  pivot_inputs();

  if (extras_dir) load_extras(extras_dir);

  if (!timeout_given) find_timeout();

  detect_file_args(argv + optind + 1);

  if (!out_file) setup_stdio_file();

  check_binary(argv[optind]);

  start_time = get_cur_time();

  if (qemu_mode)
    use_argv = get_qemu_argv(argv[0], argv + optind, argc - optind);
  else
    use_argv = argv + optind;

  perform_dry_run(use_argv);

  cull_queue();

  show_init_stats();

  seek_to = find_start_position();

  write_stats_file(0, 0);
  save_auto();

  if (stop_soon) goto stop_fuzzing;

  /* Woop woop woop */

  if (!not_on_tty) {
    sleep(4);
    start_time += 4000;
    if (stop_soon) goto stop_fuzzing;
  }

  while (1) {

    u8 skipped_fuzz;

    cull_queue();

    if (!queue_cur) {

      queue_cycle++;
      current_entry     = 0;
      cur_skipped_paths = 0;
      queue_cur         = queue;

      while (seek_to) {
        current_entry++;
        seek_to--;
        queue_cur = queue_cur->next;
      }

      show_stats();

      if (not_on_tty) {
        ACTF("Entering queue cycle %llu.", queue_cycle);
        fflush(stdout);
      }

      /* If we had a full queue cycle with no new finds, try
         recombination strategies next. */

      if (queued_paths == prev_queued) {

        if (use_splicing) cycles_wo_finds++; else use_splicing = 1;

      } else cycles_wo_finds = 0;

      prev_queued = queued_paths;

      if (sync_id && queue_cycle == 1 && getenv("AFL_IMPORT_FIRST"))
        sync_fuzzers(use_argv);

    }

    skipped_fuzz = fuzz_one(use_argv);

    if (!stop_soon && sync_id && !skipped_fuzz) {
      
      if (!(sync_interval_cnt++ % SYNC_INTERVAL))
        sync_fuzzers(use_argv);

    }

    if (stop_soon) break;

    queue_cur = queue_cur->next;
    current_entry++;

  }

  if (queue_cur) show_stats();

  write_bitmap();
  write_stats_file(0, 0);
  save_auto();

stop_fuzzing:

  SAYF(CURSOR_SHOW cLRD "\n\n+++ Testing aborted by user +++\n" cRST);

  /* Running for more than 30 minutes but still doing first cycle? */

  if (queue_cycle == 1 && get_cur_time() - start_time > 30 * 60 * 1000) {

    SAYF("\n" cYEL "[!] " cRST
           "Stopped during the first cycle, results may be incomplete.\n"
           "    (For info on resuming, see %s/README.)\n", doc_path);

  }

  fclose(plot_file);
  destroy_queue();
  destroy_extras();
  ck_free(target_path);

  alloc_report();

  OKF("We're done here. Have a nice day!\n");

  exit(0);

}<|MERGE_RESOLUTION|>--- conflicted
+++ resolved
@@ -88,11 +88,7 @@
            resuming_fuzz,             /* Resuming an older fuzzing job?   */
            timeout_given,             /* Specific timeout given?          */
            not_on_tty,                /* stdout is not a tty              */
-<<<<<<< HEAD
-           override_termsize,         /* Assume 80x25 terminal size       */
-=======
            term_too_small,            /* terminal dimensions too small    */
->>>>>>> 1a0b74ef
            uses_asan,                 /* Target uses ASAN?                */
            no_forkserver,             /* Disable forkserver?              */
            crash_mode,                /* Crash mode! Yeah!                */
@@ -6666,12 +6662,7 @@
 
     return;
   }
-
-<<<<<<< HEAD
-  if (!override_termsize && (ws.ws_row < 25 || ws.ws_col < 80)) {
-=======
-}
->>>>>>> 1a0b74ef
+}
 
 
 /* Check terminal dimensions after resize. */
@@ -7506,13 +7497,6 @@
 
         break;
 
-      case 's':
-
-        if (override_termsize) FATAL("Multiple -s options not supported");
-        override_termsize = 1;
-
-        break;
-
       default:
 
         usage(argv[0]);
