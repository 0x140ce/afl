--- conflicted
+++ resolved
@@ -147,7 +147,6 @@
       BasicBlock::iterator IP = BB.getFirstInsertionPt();
       IRBuilder<> IRB(&(*IP));
 
-<<<<<<< HEAD
       if (!myWhitelist.empty()) {
           bool instrumentBlock = false;
 
@@ -211,10 +210,7 @@
           if (!instrumentBlock) continue;
       }
 
-      if (R(100) >= inst_ratio) continue;
-=======
       if (AFL_R(100) >= inst_ratio) continue;
->>>>>>> 40ff4c7e
 
       /* Make up cur_loc */
 
